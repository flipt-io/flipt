--- conflicted
+++ resolved
@@ -46,7 +46,6 @@
     token:
       enabled: true
       cleanup:
-<<<<<<< HEAD
          interval: 2h
          grace_period: 48h
     oidc:
@@ -59,8 +58,4 @@
           redirect_address: "http://auth.flipt.io"
       cleanup:
          interval: 2h
-         grace_period: 48h
-=======
-        interval: 2h
-        grace_period: 48h
->>>>>>> b4dc11f8
+         grace_period: 48h