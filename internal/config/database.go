--- conflicted
+++ resolved
@@ -27,30 +27,17 @@
 //
 // Flipt currently supports SQLite, Postgres and MySQL backends.
 type DatabaseConfig struct {
-<<<<<<< HEAD
-	URL             string           `json:"url,omitempty" mapstructure:"url,omitempty"`
-	MaxIdleConn     int              `json:"maxIdleConn,omitempty" mapstructure:"max_idle_conn"`
-	MaxOpenConn     int              `json:"maxOpenConn,omitempty" mapstructure:"max_open_conn"`
-	ConnMaxLifetime time.Duration    `json:"connMaxLifetime,omitempty" mapstructure:"conn_max_lifetime"`
-	Name            string           `json:"name,omitempty" mapstructure:"name,omitempty"`
-	User            string           `json:"user,omitempty" mapstructure:"user,omitempty"`
-	Password        string           `json:"password,omitempty" mapstructure:"password,omitempty"`
-	Host            string           `json:"host,omitempty" mapstructure:"host,omitempty"`
-	Port            int              `json:"port,omitempty" mapstructure:"port,omitempty"`
-	Protocol        DatabaseProtocol `json:"protocol,omitempty" mapstructure:"protocol,omitempty"`
-=======
-	URL                       string           `json:"url,omitempty" mapstructure:"url"`
+	URL                       string           `json:"url,omitempty" mapstructure:"url,omitempty"`
 	MaxIdleConn               int              `json:"maxIdleConn,omitempty" mapstructure:"max_idle_conn"`
 	MaxOpenConn               int              `json:"maxOpenConn,omitempty" mapstructure:"max_open_conn"`
 	ConnMaxLifetime           time.Duration    `json:"connMaxLifetime,omitempty" mapstructure:"conn_max_lifetime"`
-	Name                      string           `json:"name,omitempty" mapstructure:"name"`
-	User                      string           `json:"user,omitempty" mapstructure:"user"`
-	Password                  string           `json:"password,omitempty" mapstructure:"password"`
-	Host                      string           `json:"host,omitempty" mapstructure:"host"`
-	Port                      int              `json:"port,omitempty" mapstructure:"port"`
-	Protocol                  DatabaseProtocol `json:"protocol,omitempty" mapstructure:"protocol"`
+	Name                      string           `json:"name,omitempty" mapstructure:"name,omitempty"`
+	User                      string           `json:"user,omitempty" mapstructure:"user,omitempty"`
+	Password                  string           `json:"password,omitempty" mapstructure:"password,omitempty"`
+	Host                      string           `json:"host,omitempty" mapstructure:"host,omitempty"`
+	Port                      int              `json:"port,omitempty" mapstructure:"port,omitempty"`
+	Protocol                  DatabaseProtocol `json:"protocol,omitempty" mapstructure:"protocol,omitempty"`
 	PreparedStatementsEnabled bool             `json:"preparedStatementsEnabled,omitempty" mapstructure:"prepared_statements_enabled"`
->>>>>>> 9e469bf8
 }
 
 func (c *DatabaseConfig) setDefaults(v *viper.Viper) {
