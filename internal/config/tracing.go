--- conflicted
+++ resolved
@@ -106,10 +106,6 @@
 // OTLPTracingConfig contains fields, which configure
 // OTLP span and tracing output destination.
 type OTLPTracingConfig struct {
-<<<<<<< HEAD
-	Endpoint string `json:"endpoint,omitempty" mapstructure:"endpoint" yaml:"endpoint,omitempty"`
-=======
-	Endpoint string            `json:"endpoint,omitempty" mapstructure:"endpoint"`
-	Headers  map[string]string `json:"headers,omitempty" mapstructure:"headers"`
->>>>>>> e0d69f50
+	Endpoint string            `json:"endpoint,omitempty" mapstructure:"endpoint" yaml:"endpoint,omitempty"`
+	Headers  map[string]string `json:"headers,omitempty" mapstructure:"headers" yaml:"headers,omitempty"`
 }