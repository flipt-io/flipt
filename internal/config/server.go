package config

import (
	"encoding/json"
	"os"

	"github.com/spf13/viper"
)

// cheers up the unparam linter
var _ defaulter = (*ServerConfig)(nil)

// ServerConfig contains fields, which configure both HTTP and gRPC
// API serving.
type ServerConfig struct {
<<<<<<< HEAD
	Host      string `json:"host,omitempty" mapstructure:"host" yaml:"host,omitempty"`
	Protocol  Scheme `json:"protocol,omitempty" mapstructure:"protocol" yaml:"protocol,omitempty"`
	HTTPPort  int    `json:"httpPort,omitempty" mapstructure:"http_port" yaml:"http_port,omitempty"`
	HTTPSPort int    `json:"httpsPort,omitempty" mapstructure:"https_port" yaml:"https_port,omitempty"`
	GRPCPort  int    `json:"grpcPort,omitempty" mapstructure:"grpc_port" yaml:"grpc_port,omitempty"`
	CertFile  string `json:"certFile,omitempty" mapstructure:"cert_file" yaml:"cert_file,omitempty"`
	CertKey   string `json:"-" mapstructure:"cert_key" yaml:"-"`
=======
	Host      string `json:"host,omitempty" mapstructure:"host"`
	Protocol  Scheme `json:"protocol,omitempty" mapstructure:"protocol"`
	HTTPPort  int    `json:"httpPort,omitempty" mapstructure:"http_port"`
	HTTPSPort int    `json:"httpsPort,omitempty" mapstructure:"https_port"`
	GRPCPort  int    `json:"grpcPort,omitempty" mapstructure:"grpc_port"`
	CertFile  string `json:"-" mapstructure:"cert_file"`
	CertKey   string `json:"-" mapstructure:"cert_key"`
>>>>>>> 654b0642
}

func (c *ServerConfig) setDefaults(v *viper.Viper) error {
	v.SetDefault("server", map[string]any{
		"host":       "0.0.0.0",
		"protocol":   HTTP,
		"http_port":  8080,
		"https_port": 443,
		"grpc_port":  9000,
	})

	return nil
}

func (c *ServerConfig) validate() (err error) {
	// validate configuration is as expected
	if c.Protocol == HTTPS {
		if c.CertFile == "" {
			return errFieldRequired("server.cert_file")
		}

		if c.CertKey == "" {
			return errFieldRequired("server.cert_key")
		}

		if _, err := os.Stat(c.CertFile); err != nil {
			return errFieldWrap("server.cert_file", err)
		}

		if _, err := os.Stat(c.CertKey); err != nil {
			return errFieldWrap("server.cert_key", err)
		}
	}

	return
}

// Scheme is either HTTP or HTTPS.
// TODO: can we use a string instead?
type Scheme uint

func (s Scheme) String() string {
	return schemeToString[s]
}

func (s Scheme) MarshalJSON() ([]byte, error) {
	return json.Marshal(s.String())
}

func (s Scheme) MarshalYAML() (interface{}, error) {
	return s.String(), nil
}

const (
	HTTP Scheme = iota
	HTTPS
)

var (
	schemeToString = map[Scheme]string{
		HTTP:  "http",
		HTTPS: "https",
	}

	stringToScheme = map[string]Scheme{
		"http":  HTTP,
		"https": HTTPS,
	}
)<|MERGE_RESOLUTION|>--- conflicted
+++ resolved
@@ -13,23 +13,13 @@
 // ServerConfig contains fields, which configure both HTTP and gRPC
 // API serving.
 type ServerConfig struct {
-<<<<<<< HEAD
 	Host      string `json:"host,omitempty" mapstructure:"host" yaml:"host,omitempty"`
 	Protocol  Scheme `json:"protocol,omitempty" mapstructure:"protocol" yaml:"protocol,omitempty"`
 	HTTPPort  int    `json:"httpPort,omitempty" mapstructure:"http_port" yaml:"http_port,omitempty"`
 	HTTPSPort int    `json:"httpsPort,omitempty" mapstructure:"https_port" yaml:"https_port,omitempty"`
 	GRPCPort  int    `json:"grpcPort,omitempty" mapstructure:"grpc_port" yaml:"grpc_port,omitempty"`
-	CertFile  string `json:"certFile,omitempty" mapstructure:"cert_file" yaml:"cert_file,omitempty"`
+	CertFile  string `json:"-" mapstructure:"cert_file" yaml:"-"`
 	CertKey   string `json:"-" mapstructure:"cert_key" yaml:"-"`
-=======
-	Host      string `json:"host,omitempty" mapstructure:"host"`
-	Protocol  Scheme `json:"protocol,omitempty" mapstructure:"protocol"`
-	HTTPPort  int    `json:"httpPort,omitempty" mapstructure:"http_port"`
-	HTTPSPort int    `json:"httpsPort,omitempty" mapstructure:"https_port"`
-	GRPCPort  int    `json:"grpcPort,omitempty" mapstructure:"grpc_port"`
-	CertFile  string `json:"-" mapstructure:"cert_file"`
-	CertKey   string `json:"-" mapstructure:"cert_key"`
->>>>>>> 654b0642
 }
 
 func (c *ServerConfig) setDefaults(v *viper.Viper) error {
