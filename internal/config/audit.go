package config

import (
	"errors"
	"time"

	"github.com/spf13/viper"
)

// cheers up the unparam linter
var _ defaulter = (*AuditConfig)(nil)

// AuditConfig contains fields, which enable and configure
// Flipt's various audit sink mechanisms.
type AuditConfig struct {
	Sinks  SinksConfig  `json:"sinks,omitempty" mapstructure:"sinks" yaml:"sinks,omitempty"`
	Buffer BufferConfig `json:"buffer,omitempty" mapstructure:"buffer" yaml:"buffer,omitempty"`
	Events []string     `json:"events,omitempty" mapstructure:"events" yaml:"events,omitempty"`
}

// Enabled returns true if any nested sink is enabled
func (c *AuditConfig) Enabled() bool {
	return c.Sinks.LogFile.Enabled || c.Sinks.Webhook.Enabled
}

func (c *AuditConfig) setDefaults(v *viper.Viper) error {
	v.SetDefault("audit", map[string]any{
		"sinks": map[string]any{
			"log": map[string]any{
				"enabled": "false",
				"file":    "",
			},
			"webhook": map[string]any{
				"enabled": "false",
			},
		},
		"buffer": map[string]any{
			"capacity":     2,
			"flush_period": "2m",
		},
		"events": []string{"*:*"},
	})

	return nil
}

func (c *AuditConfig) validate() error {
	if c.Sinks.LogFile.Enabled && c.Sinks.LogFile.File == "" {
		return errors.New("file not specified")
	}

	if c.Sinks.Webhook.Enabled {
		if c.Sinks.Webhook.URL == "" && len(c.Sinks.Webhook.Templates) == 0 {
			return errors.New("url or template(s) not provided")
		}

		if c.Sinks.Webhook.URL != "" && len(c.Sinks.Webhook.Templates) > 0 {
			return errors.New("only one of url or template(s) allowed")
		}
	}

	if c.Buffer.Capacity < 2 || c.Buffer.Capacity > 10 {
		return errors.New("buffer capacity below 2 or above 10")
	}

	if c.Buffer.FlushPeriod < 2*time.Minute || c.Buffer.FlushPeriod > 5*time.Minute {
		return errors.New("flush period below 2 minutes or greater than 5 minutes")
	}

	return nil
}

// SinksConfig contains configuration held in structures for the different sinks
// that we will send audits to.
type SinksConfig struct {
	LogFile LogFileSinkConfig `json:"log,omitempty" mapstructure:"log" yaml:"log,omitempty"`
	Webhook WebhookSinkConfig `json:"webhook,omitempty" mapstructure:"webhook" yaml:"webhook,omitempty"`
}

// WebhookSinkConfig contains configuration for sending POST requests to specific
// URL as its configured.
type WebhookSinkConfig struct {
<<<<<<< HEAD
	Enabled            bool          `json:"enabled" mapstructure:"enabled" yaml:"enabled"`
	URL                string        `json:"url,omitempty" mapstructure:"url" yaml:"url,omitempty"`
	MaxBackoffDuration time.Duration `json:"maxBackoffDuration,omitempty" mapstructure:"max_backoff_duration" yaml:"max_backoff_duration,omitempty"`
	SigningSecret      string        `json:"-" mapstructure:"signing_secret" yaml:"-"`
=======
	Enabled            bool              `json:"enabled,omitempty" mapstructure:"enabled"`
	URL                string            `json:"url,omitempty" mapstructure:"url"`
	MaxBackoffDuration time.Duration     `json:"maxBackoffDuration,omitempty" mapstructure:"max_backoff_duration"`
	SigningSecret      string            `json:"signingSecret,omitempty" mapstructure:"signing_secret"`
	Templates          []WebhookTemplate `json:"templates,omitempty" mapstructure:"templates"`
>>>>>>> d702e2a2
}

// LogFileSinkConfig contains fields that hold configuration for sending audits
// to a log file.
type LogFileSinkConfig struct {
	Enabled bool   `json:"enabled,omitempty" mapstructure:"enabled" yaml:"enabled,omitempty"`
	File    string `json:"file,omitempty" mapstructure:"file" yaml:"file,omitempty"`
}

// BufferConfig holds configuration for the buffering of sending the audit
// events to the sinks.
type BufferConfig struct {
<<<<<<< HEAD
	Capacity    int           `json:"capacity,omitempty" mapstructure:"capacity" yaml:"capacity,omitempty"`
	FlushPeriod time.Duration `json:"flushPeriod,omitempty" mapstructure:"flush_period" yaml:"flush_period,omitempty"`
=======
	Capacity    int           `json:"capacity,omitempty" mapstructure:"capacity"`
	FlushPeriod time.Duration `json:"flushPeriod,omitempty" mapstructure:"flush_period"`
}

// WebhookTemplate specifies configuration for a user to send a payload a particular destination URL.
type WebhookTemplate struct {
	URL     string            `json:"url,omitempty" mapstructure:"url"`
	Body    string            `json:"body,omitempty" mapstructure:"body"`
	Headers map[string]string `json:"headers,omitempty" mapstructure:"headers"`
>>>>>>> d702e2a2
}<|MERGE_RESOLUTION|>--- conflicted
+++ resolved
@@ -80,18 +80,11 @@
 // WebhookSinkConfig contains configuration for sending POST requests to specific
 // URL as its configured.
 type WebhookSinkConfig struct {
-<<<<<<< HEAD
-	Enabled            bool          `json:"enabled" mapstructure:"enabled" yaml:"enabled"`
-	URL                string        `json:"url,omitempty" mapstructure:"url" yaml:"url,omitempty"`
-	MaxBackoffDuration time.Duration `json:"maxBackoffDuration,omitempty" mapstructure:"max_backoff_duration" yaml:"max_backoff_duration,omitempty"`
-	SigningSecret      string        `json:"-" mapstructure:"signing_secret" yaml:"-"`
-=======
-	Enabled            bool              `json:"enabled,omitempty" mapstructure:"enabled"`
-	URL                string            `json:"url,omitempty" mapstructure:"url"`
-	MaxBackoffDuration time.Duration     `json:"maxBackoffDuration,omitempty" mapstructure:"max_backoff_duration"`
-	SigningSecret      string            `json:"signingSecret,omitempty" mapstructure:"signing_secret"`
-	Templates          []WebhookTemplate `json:"templates,omitempty" mapstructure:"templates"`
->>>>>>> d702e2a2
+	Enabled            bool              `json:"enabled" mapstructure:"enabled" yaml:"enabled"`
+	URL                string            `json:"url,omitempty" mapstructure:"url" yaml:"url,omitempty"`
+	MaxBackoffDuration time.Duration     `json:"maxBackoffDuration,omitempty" mapstructure:"max_backoff_duration" yaml:"max_backoff_duration,omitempty"`
+	SigningSecret      string            `json:"-" mapstructure:"signing_secret" yaml:"-"`
+	Templates          []WebhookTemplate `json:"templates,omitempty" mapstructure:"templates" yaml:"templates,omitempty"`
 }
 
 // LogFileSinkConfig contains fields that hold configuration for sending audits
@@ -104,12 +97,8 @@
 // BufferConfig holds configuration for the buffering of sending the audit
 // events to the sinks.
 type BufferConfig struct {
-<<<<<<< HEAD
 	Capacity    int           `json:"capacity,omitempty" mapstructure:"capacity" yaml:"capacity,omitempty"`
 	FlushPeriod time.Duration `json:"flushPeriod,omitempty" mapstructure:"flush_period" yaml:"flush_period,omitempty"`
-=======
-	Capacity    int           `json:"capacity,omitempty" mapstructure:"capacity"`
-	FlushPeriod time.Duration `json:"flushPeriod,omitempty" mapstructure:"flush_period"`
 }
 
 // WebhookTemplate specifies configuration for a user to send a payload a particular destination URL.
@@ -117,5 +106,4 @@
 	URL     string            `json:"url,omitempty" mapstructure:"url"`
 	Body    string            `json:"body,omitempty" mapstructure:"body"`
 	Headers map[string]string `json:"headers,omitempty" mapstructure:"headers"`
->>>>>>> d702e2a2
 }