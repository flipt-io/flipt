--- conflicted
+++ resolved
@@ -57,11 +57,7 @@
 		deprecations = append(deprecations, deprecation{
 
 			option:            "cache.memory.enabled",
-<<<<<<< HEAD
-			additionalMessage: deprecatedMsgCaceMemoryEnabled,
-=======
 			additionalMessage: deprecatedMsgCacheMemoryEnabled,
->>>>>>> af7a0be4
 		})
 	}
 
