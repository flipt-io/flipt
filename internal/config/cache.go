--- conflicted
+++ resolved
@@ -8,15 +8,10 @@
 	"github.com/spf13/viper"
 )
 
-<<<<<<< HEAD
 var (
 	_ defaulter = (*CacheConfig)(nil)
+  _ validator = (*CacheConfig)(nil)
 )
-=======
-// cheers up the unparam linter
-var _ defaulter = (*CacheConfig)(nil)
-var _ validator = (*CacheConfig)(nil)
->>>>>>> bfd36c12
 
 // CacheConfig contains fields, which enable and configure
 // Flipt's various caching mechanisms.
