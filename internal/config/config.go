--- conflicted
+++ resolved
@@ -104,7 +104,8 @@
 		// search for all expected env vars since Viper cannot
 		// infer when doing Unmarshal + AutomaticEnv.
 		// see: https://github.com/spf13/viper/issues/761
-		bindEnvVars(v, "", val.Type().Field(i))
+		structField := val.Type().Field(i)
+		bindEnvVars(v, getFliptEnvs(), []string{fieldKey(structField)}, structField.Type)
 
 		field := val.Field(i).Addr().Interface()
 		f(field)
@@ -145,38 +146,8 @@
 	validate() error
 }
 
-<<<<<<< HEAD
-func (c *Config) prepare(v *viper.Viper) (validators []validator) {
-	val := reflect.ValueOf(c).Elem()
-	for i := 0; i < val.NumField(); i++ {
-		// search for all expected env vars since Viper cannot
-		// infer when doing Unmarshal + AutomaticEnv.
-		// see: https://github.com/spf13/viper/issues/761
-		structField := val.Type().Field(i)
-		bindEnvVars(v, getFliptEnvs(), []string{fieldKey(structField)}, structField.Type)
-
-		field := val.Field(i).Addr().Interface()
-
-		// for-each defaulter implementing fields we invoke
-		// setting any defaults during this prepare stage
-		// on the supplied viper.
-		if defaulter, ok := field.(defaulter); ok {
-			c.Warnings = append(c.Warnings, defaulter.setDefaults(v)...)
-		}
-
-		// for-each validator implementing field we collect
-		// them up and return them to be validated after
-		// unmarshalling.
-		if validator, ok := field.(validator); ok {
-			validators = append(validators, validator)
-		}
-	}
-
-	return
-=======
 type deprecator interface {
 	deprecations(v *viper.Viper) []deprecation
->>>>>>> b4dc11f8
 }
 
 func fieldKey(field reflect.StructField) string {
