--- conflicted
+++ resolved
@@ -89,14 +89,10 @@
 							Type:        flipt.FlagType_VARIANT_FLAG_TYPE,
 							Description: "description",
 							Enabled:     true,
-<<<<<<< HEAD
-							Metadata:    structpb.NewStringValue("foobar").GetStructValue(),
-=======
 							DefaultVariant: &flipt.Variant{
 								Id:  "2",
 								Key: "foo",
 							},
->>>>>>> 87952052
 							Variants: []*flipt.Variant{
 								{
 									Id:   "1",
