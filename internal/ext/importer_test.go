--- conflicted
+++ resolved
@@ -64,20 +64,13 @@
 		return nil, m.createflagErr
 	}
 	return &flipt.Flag{
-<<<<<<< HEAD
-		Key:         r.Key,
-		Name:        r.Name,
-		Description: r.Description,
-		Type:        r.Type,
-		Enabled:     r.Enabled,
-		Metadata:    r.Metadata,
-=======
 		NamespaceKey: r.NamespaceKey,
 		Key:          r.Key,
 		Name:         r.Name,
 		Description:  r.Description,
 		Type:         r.Type,
 		Enabled:      r.Enabled,
+		Metadata:     r.Metadata,
 	}, nil
 }
 
@@ -95,7 +88,6 @@
 			Id: r.DefaultVariantId,
 		},
 		Enabled: r.Enabled,
->>>>>>> 87952052
 	}, nil
 }
 
@@ -196,7 +188,6 @@
 	}
 
 	return rollout, nil
-
 }
 
 const variantAttachment = `{
