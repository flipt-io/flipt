--- conflicted
+++ resolved
@@ -15,7 +15,6 @@
 	"go.flipt.io/flipt/internal/server/metrics"
 	flipt "go.flipt.io/flipt/rpc/flipt"
 	fauth "go.flipt.io/flipt/rpc/flipt/auth"
-	"go.flipt.io/flipt/rpc/flipt/evaluation"
 	"go.opentelemetry.io/otel/trace"
 	"go.uber.org/zap"
 	"google.golang.org/grpc"
@@ -84,57 +83,21 @@
 // EvaluationUnaryInterceptor sets required request/response fields.
 // Note: this should be added before any caching interceptor to ensure the request id/response fields are unique.
 func EvaluationUnaryInterceptor(ctx context.Context, req interface{}, _ *grpc.UnaryServerInfo, handler grpc.UnaryHandler) (resp interface{}, err error) {
-<<<<<<< HEAD
-	switch r := req.(type) {
-	case *flipt.EvaluationRequest, *evaluation.EvaluationRequest:
-		startTime := time.Now()
-
-		// set request ID if not present
-		if re, ok := r.(*flipt.EvaluationRequest); ok {
-			if re.RequestId == "" {
-				re.RequestId = uuid.Must(uuid.NewV4()).String()
-			}
-		} else if re, ok := r.(*evaluation.EvaluationRequest); ok {
-			if re.RequestId == "" {
-				re.RequestId = uuid.Must(uuid.NewV4()).String()
-			}
-		}
-=======
 	startTime := time.Now().UTC()
 
 	// set request ID if not present
 	requestID := uuid.Must(uuid.NewV4()).String()
 	if r, ok := req.(RequestIdentifiable); ok {
 		requestID = r.SetRequestIDIfNotBlank(requestID)
->>>>>>> 37761361
 
 		resp, err = handler(ctx, req)
 		if err != nil {
 			return resp, err
 		}
 
-<<<<<<< HEAD
-		// set response fields
-		if resp != nil {
-			switch rr := resp.(type) {
-			case *flipt.EvaluationResponse:
-				rr.RequestId = r.(*flipt.EvaluationRequest).RequestId
-				rr.Timestamp = timestamp.New(time.Now().UTC())
-				rr.RequestDurationMillis = float64(time.Since(startTime)) / float64(time.Millisecond)
-			case *evaluation.VariantEvaluationResponse:
-				rr.Timestamp = timestamp.New(time.Now().UTC())
-				rr.RequestDurationMillis = float64(time.Since(startTime)) / float64(time.Millisecond)
-			case *evaluation.BooleanEvaluationResponse:
-				rr.Timestamp = timestamp.New(time.Now().UTC())
-				rr.RequestDurationMillis = float64(time.Since(startTime)) / float64(time.Millisecond)
-			}
-
-			return resp, nil
-=======
 		// set request ID on response
 		if r, ok := resp.(RequestIdentifiable); ok {
 			_ = r.SetRequestIDIfNotBlank(requestID)
->>>>>>> 37761361
 		}
 
 		// record start, end, duration on response types
