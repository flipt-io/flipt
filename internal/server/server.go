--- conflicted
+++ resolved
@@ -12,15 +12,9 @@
 
 var _ flipt.FliptServer = &Server{}
 
-<<<<<<< HEAD
-// MultiVariateEvaluator houses the minimal contract for legacy evaluations.
-type MultiVariateEvaluator interface {
-	Evaluate(ctx context.Context, r *flipt.EvaluationRequest) (*flipt.EvaluationResponse, error)
-=======
 // MultiVariateEvaluator is an abstraction for evaluating a flag against a set of rules for multi-variate flags.
 type MultiVariateEvaluator interface {
 	Evaluate(ctx context.Context, flag *flipt.Flag, r *flipt.EvaluationRequest) (*flipt.EvaluationResponse, error)
->>>>>>> 37761361
 }
 
 // Server serves the Flipt backend
@@ -28,11 +22,7 @@
 	logger *zap.Logger
 	store  storage.Store
 	flipt.UnimplementedFliptServer
-<<<<<<< HEAD
 	evaluator MultiVariateEvaluator
-=======
-	evaluator evaluation.MultiVariateEvaluator
->>>>>>> 37761361
 }
 
 // New creates a new Server
