--- conflicted
+++ resolved
@@ -21,9 +21,6 @@
 		r.NamespaceKey = storage.DefaultNamespace
 	}
 
-<<<<<<< HEAD
-	resp, err := s.evaluator.Evaluate(ctx, r)
-=======
 	flag, err := s.store.GetFlag(ctx, r.NamespaceKey, r.FlagKey)
 	if err != nil {
 		var resp = &flipt.EvaluationResponse{}
@@ -38,7 +35,6 @@
 	}
 
 	resp, err := s.evaluator.Evaluate(ctx, flag, r)
->>>>>>> 37761361
 	if err != nil {
 		return resp, err
 	}
@@ -98,21 +94,12 @@
 			return &res, errs.InvalidFieldError("namespace_key", "must be the same for all requests if specified")
 		}
 
-<<<<<<< HEAD
-		// TODO: we also need to validate each request, we should likely do this in the validation middleware
-		f, err := s.evaluator.Evaluate(ctx, req)
-=======
 		flag, err := s.store.GetFlag(ctx, req.NamespaceKey, req.FlagKey)
->>>>>>> 37761361
 		if err != nil {
 			var errnf errs.ErrNotFound
 			if r.GetExcludeNotFound() && errors.As(err, &errnf) {
 				continue
 			}
-<<<<<<< HEAD
-			return &res, err
-		}
-=======
 
 			return &res, err
 		}
@@ -124,7 +111,6 @@
 			return &res, err
 		}
 
->>>>>>> 37761361
 		f.RequestId = ""
 		res.Responses = append(res.Responses, f)
 	}
