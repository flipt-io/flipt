package evaluation

import (
	"context"
<<<<<<< HEAD
	"errors"
	"hash/crc32"
=======
>>>>>>> ff47a99a

	errs "go.flipt.io/flipt/errors"
	fliptotel "go.flipt.io/flipt/internal/server/otel"
	"go.flipt.io/flipt/internal/storage"
	"go.flipt.io/flipt/rpc/flipt"
	rpcevaluation "go.flipt.io/flipt/rpc/flipt/evaluation"
	"go.opentelemetry.io/otel/attribute"
	"go.opentelemetry.io/otel/trace"
	"go.uber.org/zap"
)

// Variant evaluates a request for a multi-variate flag and entity.
func (s *Server) Variant(ctx context.Context, v *rpcevaluation.EvaluationRequest) (*rpcevaluation.VariantEvaluationResponse, error) {
	var ver = &rpcevaluation.VariantEvaluationResponse{}

	flag, err := s.store.GetFlag(ctx, v.NamespaceKey, v.FlagKey)
	if err != nil {
		return nil, err
	}

	s.logger.Debug("variant", zap.Stringer("request", v))
	if v.NamespaceKey == "" {
		v.NamespaceKey = storage.DefaultNamespace
	}

	resp, err := s.evaluator.Evaluate(ctx, flag, &flipt.EvaluationRequest{
		RequestId:    v.RequestId,
		FlagKey:      v.FlagKey,
		EntityId:     v.EntityId,
		Context:      v.Context,
		NamespaceKey: v.NamespaceKey,
	})
	if err != nil {
		return nil, err
	}

	spanAttrs := []attribute.KeyValue{
		fliptotel.AttributeNamespace.String(v.NamespaceKey),
		fliptotel.AttributeFlag.String(v.FlagKey),
		fliptotel.AttributeEntityID.String(v.EntityId),
		fliptotel.AttributeRequestID.String(v.RequestId),
	}

	if resp != nil {
		spanAttrs = append(spanAttrs,
			fliptotel.AttributeMatch.Bool(resp.Match),
			fliptotel.AttributeValue.String(resp.Value),
			fliptotel.AttributeReason.String(resp.Reason.String()),
			fliptotel.AttributeSegment.String(resp.SegmentKey),
		)
	}

	ver.Match = resp.Match
	ver.SegmentKey = resp.SegmentKey
	ver.Reason = rpcevaluation.EvaluationReason(resp.Reason)
	ver.VariantKey = resp.Value
	ver.VariantAttachment = resp.Attachment

	// add otel attributes to span
	span := trace.SpanFromContext(ctx)
	span.SetAttributes(spanAttrs...)

	s.logger.Debug("variant", zap.Stringer("response", resp))
	return ver, nil
}

// Boolean evaluates a request for a boolean flag and entity.
func (s *Server) Boolean(ctx context.Context, r *rpcevaluation.EvaluationRequest) (*rpcevaluation.BooleanEvaluationResponse, error) {
	flag, err := s.store.GetFlag(ctx, r.NamespaceKey, r.FlagKey)
	if err != nil {
		return nil, err
	}

<<<<<<< HEAD
	resp := &rpcEvaluation.BooleanEvaluationResponse{}

	var lastRank int32

	for _, rollout := range rollouts {
		if rollout.Rank < lastRank {
			resp.Reason = rpcEvaluation.EvaluationReason_ERROR_EVALUATION_REASON
			return resp, errs.ErrInvalidf("rollout rank: %d detected out of order", rollout.Rank)
		}

		lastRank = rollout.Rank

		if rollout.Percentage != nil {
			// consistent hashing based on the entity id and flag key.
			hash := crc32.ChecksumIEEE([]byte(r.EntityId + r.FlagKey))

			normalizedValue := float32(int(hash) % 100)

			// if this case does not hold, fall through to the next rollout.
			if normalizedValue < rollout.Percentage.Percentage {
				resp.Value = rollout.Percentage.Value
				resp.Reason = rpcEvaluation.EvaluationReason_MATCH_EVALUATION_REASON
				s.logger.Debug("percentage based matched", zap.Int("rank", int(rollout.Rank)), zap.String("rollout_type", "percentage"))

				return resp, nil
			}
		} else if rollout.Segment != nil {
			matched, err := doConstraintsMatch(s.logger, r.Context, rollout.Segment.Constraints, rollout.Segment.SegmentMatchType)
			if err != nil {
				resp.Reason = rpcEvaluation.EvaluationReason_ERROR_EVALUATION_REASON
				return resp, err
			}

			// if we don't match the segment, fall through to the next rollout.
			if !matched {
				continue
			}

			resp.Value = rollout.Segment.Value
			resp.Reason = rpcEvaluation.EvaluationReason_MATCH_EVALUATION_REASON

			s.logger.Debug("segment based matched", zap.Int("rank", int(rollout.Rank)), zap.String("segment", rollout.Segment.SegmentKey))

			return resp, nil
		}
=======
	if flag.Type != flipt.FlagType_BOOLEAN_FLAG_TYPE {
		return nil, errs.ErrInvalidf("flag type %s invalid", flag.Type)
>>>>>>> ff47a99a
	}

	rollouts, err := s.store.GetEvaluationRollouts(ctx, r.NamespaceKey, r.FlagKey)
	if err != nil {
		return nil, err
	}

	resp, err := s.evaluator.booleanMatch(r, flag.Enabled, rollouts)
	if err != nil {
		return nil, err
	}

	return resp, nil
}

// Batch takes ina list of *evaluation.EvaluationRequest and returns their respective responses.
func (s *Server) Batch(ctx context.Context, b *rpcEvaluation.BatchEvaluationRequest) (*rpcEvaluation.BatchEvaluationResponse, error) {
	resp := &rpcEvaluation.BatchEvaluationResponse{
		Responses: []*rpcEvaluation.EvaluationResponse{},
	}

	// Abstracted utility function to check for not found errors.
	checkNotFound := func(exludeNotFound bool, err error) error {
		var errnf errs.ErrNotFound
		if exludeNotFound && errors.As(err, &errnf) {
			return nil
		}

		return err
	}

	for _, req := range b.GetRequests() {
		f, err := s.store.GetFlag(ctx, req.NamespaceKey, req.FlagKey)
		if err != nil {
			err := checkNotFound(b.GetExcludeNotFound(), err)
			if err == nil {
				continue
			}

			return resp, err
		}

		switch f.Type {
		case flipt.FlagType_BOOLEAN_FLAG_TYPE:
			res, err := s.Boolean(ctx, req)
			if err != nil {
				err := checkNotFound(b.GetExcludeNotFound(), err)
				if err == nil {
					continue
				}

				return resp, err
			}

			eresp := &rpcEvaluation.EvaluationResponse{
				FlagType: rpcEvaluation.EvaluationFlagType(flipt.FlagType_BOOLEAN_FLAG_TYPE),
				Response: &rpcEvaluation.EvaluationResponse_BooleanResponse{
					BooleanResponse: res,
				},
			}

			resp.Responses = append(resp.Responses, eresp)
		case flipt.FlagType_VARIANT_FLAG_TYPE:
			res, err := s.Variant(ctx, req)
			if err != nil {
				err := checkNotFound(b.GetExcludeNotFound(), err)
				if err == nil {
					continue
				}

				return resp, err
			}
			eresp := &rpcEvaluation.EvaluationResponse{
				FlagType: rpcEvaluation.EvaluationFlagType(flipt.FlagType_VARIANT_FLAG_TYPE),
				Response: &rpcEvaluation.EvaluationResponse_VariantResponse{
					VariantResponse: res,
				},
			}

			resp.Responses = append(resp.Responses, eresp)
		default:
			return resp, errs.ErrInvalidf("unknown flag type: %s", f.Type)
		}
	}

	return resp, nil
}<|MERGE_RESOLUTION|>--- conflicted
+++ resolved
@@ -2,11 +2,7 @@
 
 import (
 	"context"
-<<<<<<< HEAD
 	"errors"
-	"hash/crc32"
-=======
->>>>>>> ff47a99a
 
 	errs "go.flipt.io/flipt/errors"
 	fliptotel "go.flipt.io/flipt/internal/server/otel"
@@ -20,25 +16,18 @@
 
 // Variant evaluates a request for a multi-variate flag and entity.
 func (s *Server) Variant(ctx context.Context, v *rpcevaluation.EvaluationRequest) (*rpcevaluation.VariantEvaluationResponse, error) {
-	var ver = &rpcevaluation.VariantEvaluationResponse{}
-
 	flag, err := s.store.GetFlag(ctx, v.NamespaceKey, v.FlagKey)
 	if err != nil {
 		return nil, err
 	}
 
 	s.logger.Debug("variant", zap.Stringer("request", v))
+
 	if v.NamespaceKey == "" {
 		v.NamespaceKey = storage.DefaultNamespace
 	}
 
-	resp, err := s.evaluator.Evaluate(ctx, flag, &flipt.EvaluationRequest{
-		RequestId:    v.RequestId,
-		FlagKey:      v.FlagKey,
-		EntityId:     v.EntityId,
-		Context:      v.Context,
-		NamespaceKey: v.NamespaceKey,
-	})
+	ver, err := s.variant(ctx, flag, v)
 	if err != nil {
 		return nil, err
 	}
@@ -50,13 +39,41 @@
 		fliptotel.AttributeRequestID.String(v.RequestId),
 	}
 
-	if resp != nil {
+	if ver != nil {
 		spanAttrs = append(spanAttrs,
-			fliptotel.AttributeMatch.Bool(resp.Match),
-			fliptotel.AttributeValue.String(resp.Value),
-			fliptotel.AttributeReason.String(resp.Reason.String()),
-			fliptotel.AttributeSegment.String(resp.SegmentKey),
+			fliptotel.AttributeMatch.Bool(ver.Match),
+			fliptotel.AttributeValue.String(ver.VariantKey),
+			fliptotel.AttributeReason.String(ver.Reason.String()),
+			fliptotel.AttributeSegment.String(ver.SegmentKey),
 		)
+	}
+
+	// add otel attributes to span
+	span := trace.SpanFromContext(ctx)
+	span.SetAttributes(spanAttrs...)
+
+	s.logger.Debug("variant", zap.Stringer("response", ver))
+	return ver, nil
+}
+
+func (s *Server) variant(ctx context.Context, flag *flipt.Flag, r *rpcevaluation.EvaluationRequest) (*rpcevaluation.VariantEvaluationResponse, error) {
+	resp, err := s.evaluator.Evaluate(ctx, flag, &flipt.EvaluationRequest{
+		RequestId:    r.RequestId,
+		FlagKey:      r.FlagKey,
+		EntityId:     r.EntityId,
+		Context:      r.Context,
+		NamespaceKey: r.NamespaceKey,
+	})
+	if err != nil {
+		return nil, err
+	}
+
+	ver := &rpcevaluation.VariantEvaluationResponse{
+		Match:             resp.Match,
+		SegmentKey:        resp.SegmentKey,
+		Reason:            rpcevaluation.EvaluationReason(resp.Reason),
+		VariantKey:        resp.Value,
+		VariantAttachment: resp.Attachment,
 	}
 
 	ver.Match = resp.Match
@@ -65,11 +82,6 @@
 	ver.VariantKey = resp.Value
 	ver.VariantAttachment = resp.Attachment
 
-	// add otel attributes to span
-	span := trace.SpanFromContext(ctx)
-	span.SetAttributes(spanAttrs...)
-
-	s.logger.Debug("variant", zap.Stringer("response", resp))
 	return ver, nil
 }
 
@@ -80,59 +92,15 @@
 		return nil, err
 	}
 
-<<<<<<< HEAD
-	resp := &rpcEvaluation.BooleanEvaluationResponse{}
-
-	var lastRank int32
-
-	for _, rollout := range rollouts {
-		if rollout.Rank < lastRank {
-			resp.Reason = rpcEvaluation.EvaluationReason_ERROR_EVALUATION_REASON
-			return resp, errs.ErrInvalidf("rollout rank: %d detected out of order", rollout.Rank)
-		}
-
-		lastRank = rollout.Rank
-
-		if rollout.Percentage != nil {
-			// consistent hashing based on the entity id and flag key.
-			hash := crc32.ChecksumIEEE([]byte(r.EntityId + r.FlagKey))
-
-			normalizedValue := float32(int(hash) % 100)
-
-			// if this case does not hold, fall through to the next rollout.
-			if normalizedValue < rollout.Percentage.Percentage {
-				resp.Value = rollout.Percentage.Value
-				resp.Reason = rpcEvaluation.EvaluationReason_MATCH_EVALUATION_REASON
-				s.logger.Debug("percentage based matched", zap.Int("rank", int(rollout.Rank)), zap.String("rollout_type", "percentage"))
-
-				return resp, nil
-			}
-		} else if rollout.Segment != nil {
-			matched, err := doConstraintsMatch(s.logger, r.Context, rollout.Segment.Constraints, rollout.Segment.SegmentMatchType)
-			if err != nil {
-				resp.Reason = rpcEvaluation.EvaluationReason_ERROR_EVALUATION_REASON
-				return resp, err
-			}
-
-			// if we don't match the segment, fall through to the next rollout.
-			if !matched {
-				continue
-			}
-
-			resp.Value = rollout.Segment.Value
-			resp.Reason = rpcEvaluation.EvaluationReason_MATCH_EVALUATION_REASON
-
-			s.logger.Debug("segment based matched", zap.Int("rank", int(rollout.Rank)), zap.String("segment", rollout.Segment.SegmentKey))
-
-			return resp, nil
-		}
-=======
 	if flag.Type != flipt.FlagType_BOOLEAN_FLAG_TYPE {
 		return nil, errs.ErrInvalidf("flag type %s invalid", flag.Type)
->>>>>>> ff47a99a
 	}
 
-	rollouts, err := s.store.GetEvaluationRollouts(ctx, r.NamespaceKey, r.FlagKey)
+	return s.boolean(ctx, flag, r)
+}
+
+func (s *Server) boolean(ctx context.Context, flag *flipt.Flag, r *rpcevaluation.EvaluationRequest) (*rpcevaluation.BooleanEvaluationResponse, error) {
+	rollouts, err := s.store.GetEvaluationRollouts(ctx, r.NamespaceKey, flag.Key)
 	if err != nil {
 		return nil, err
 	}
@@ -146,72 +114,52 @@
 }
 
 // Batch takes ina list of *evaluation.EvaluationRequest and returns their respective responses.
-func (s *Server) Batch(ctx context.Context, b *rpcEvaluation.BatchEvaluationRequest) (*rpcEvaluation.BatchEvaluationResponse, error) {
-	resp := &rpcEvaluation.BatchEvaluationResponse{
-		Responses: []*rpcEvaluation.EvaluationResponse{},
-	}
-
-	// Abstracted utility function to check for not found errors.
-	checkNotFound := func(exludeNotFound bool, err error) error {
-		var errnf errs.ErrNotFound
-		if exludeNotFound && errors.As(err, &errnf) {
-			return nil
-		}
-
-		return err
+func (s *Server) Batch(ctx context.Context, b *rpcevaluation.BatchEvaluationRequest) (*rpcevaluation.BatchEvaluationResponse, error) {
+	resp := &rpcevaluation.BatchEvaluationResponse{
+		Responses: []*rpcevaluation.EvaluationResponse{},
 	}
 
 	for _, req := range b.GetRequests() {
 		f, err := s.store.GetFlag(ctx, req.NamespaceKey, req.FlagKey)
 		if err != nil {
-			err := checkNotFound(b.GetExcludeNotFound(), err)
-			if err == nil {
+			var errnf errs.ErrNotFound
+			if b.GetExcludeNotFound() && errors.As(err, &errnf) {
 				continue
 			}
 
-			return resp, err
+			return nil, err
 		}
 
 		switch f.Type {
 		case flipt.FlagType_BOOLEAN_FLAG_TYPE:
-			res, err := s.Boolean(ctx, req)
+			res, err := s.boolean(ctx, f, req)
 			if err != nil {
-				err := checkNotFound(b.GetExcludeNotFound(), err)
-				if err == nil {
-					continue
-				}
-
-				return resp, err
+				return nil, err
 			}
 
-			eresp := &rpcEvaluation.EvaluationResponse{
-				FlagType: rpcEvaluation.EvaluationFlagType(flipt.FlagType_BOOLEAN_FLAG_TYPE),
-				Response: &rpcEvaluation.EvaluationResponse_BooleanResponse{
+			eresp := &rpcevaluation.EvaluationResponse{
+				FlagType: rpcevaluation.EvaluationFlagType(flipt.FlagType_BOOLEAN_FLAG_TYPE),
+				Response: &rpcevaluation.EvaluationResponse_BooleanResponse{
 					BooleanResponse: res,
 				},
 			}
 
 			resp.Responses = append(resp.Responses, eresp)
 		case flipt.FlagType_VARIANT_FLAG_TYPE:
-			res, err := s.Variant(ctx, req)
+			res, err := s.variant(ctx, f, req)
 			if err != nil {
-				err := checkNotFound(b.GetExcludeNotFound(), err)
-				if err == nil {
-					continue
-				}
-
-				return resp, err
+				return nil, err
 			}
-			eresp := &rpcEvaluation.EvaluationResponse{
-				FlagType: rpcEvaluation.EvaluationFlagType(flipt.FlagType_VARIANT_FLAG_TYPE),
-				Response: &rpcEvaluation.EvaluationResponse_VariantResponse{
+			eresp := &rpcevaluation.EvaluationResponse{
+				FlagType: rpcevaluation.EvaluationFlagType(flipt.FlagType_VARIANT_FLAG_TYPE),
+				Response: &rpcevaluation.EvaluationResponse_VariantResponse{
 					VariantResponse: res,
 				},
 			}
 
 			resp.Responses = append(resp.Responses, eresp)
 		default:
-			return resp, errs.ErrInvalidf("unknown flag type: %s", f.Type)
+			return nil, errs.ErrInvalidf("unknown flag type: %s", f.Type)
 		}
 	}
 
