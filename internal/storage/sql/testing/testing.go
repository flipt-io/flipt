package testing

import (
	"context"
	"database/sql"
	"errors"
	"fmt"
	"log"
	"os"
	"time"

	"github.com/docker/go-connections/nat"
	"github.com/golang-migrate/migrate/v4"
	"github.com/golang-migrate/migrate/v4/database"
	"github.com/golang-migrate/migrate/v4/database/cockroachdb"
	"github.com/testcontainers/testcontainers-go"
	"github.com/testcontainers/testcontainers-go/wait"
	"go.flipt.io/flipt/config/migrations"
	"go.flipt.io/flipt/internal/config"
	fliptsql "go.flipt.io/flipt/internal/storage/sql"

	ms "github.com/golang-migrate/migrate/v4/database/mysql"
	pg "github.com/golang-migrate/migrate/v4/database/postgres"
	"github.com/golang-migrate/migrate/v4/database/sqlite3"
	_ "github.com/golang-migrate/migrate/v4/source/file"
	"github.com/golang-migrate/migrate/v4/source/iofs"
)

const defaultTestDBPrefix = "flipt_*.db"

type Database struct {
	DB        *sql.DB
	Driver    fliptsql.Driver
	Container *DBContainer

<<<<<<< HEAD
	dbfile *string
=======
	cleanup func()
>>>>>>> 931b5f21
}

func (d *Database) Shutdown(ctx context.Context) {
	if d.DB != nil {
		d.DB.Close()
	}

	if d.Container != nil {
		_ = d.Container.StopLogProducer()
		_ = d.Container.Terminate(ctx)
	}

<<<<<<< HEAD
	if d.dbfile != nil {
		os.Remove(*d.dbfile)
=======
	if d.cleanup != nil {
		d.cleanup()
>>>>>>> 931b5f21
	}
}

func Open() (*Database, error) {
	var proto config.DatabaseProtocol

	switch os.Getenv("FLIPT_TEST_DATABASE_PROTOCOL") {
	case "cockroachdb":
		proto = config.DatabaseCockroachDB
	case "postgres":
		proto = config.DatabasePostgres
	case "mysql":
		proto = config.DatabaseMySQL
	default:
		proto = config.DatabaseSQLite
	}

	cfg := config.Config{
		Database: config.DatabaseConfig{
			Protocol: proto,
<<<<<<< HEAD
			URL:      createTempDBPath(),
=======
>>>>>>> 931b5f21
		},
	}

	var (
		username, password, dbName string
		useTestContainer           bool
		cleanup                    func()
	)

	if url := os.Getenv("FLIPT_TEST_DB_URL"); len(url) > 0 {
		// FLIPT_TEST_DB_URL takes precedent if set.
		// It assumes the database is already running at the target URL.
		// It does not attempt to create an instance of the DB or do any cleanup.
		cfg.Database.URL = url
	} else {
		// Otherwise, depending on the value of FLIPT_TEST_DATABASE_PROTOCOL a test database
		// is created and destroyed for the lifecycle of the test.
		switch proto {
		case config.DatabaseSQLite:
			dbPath := createTempDBPath()
			cfg.Database.URL = "file:" + dbPath
			cleanup = func() {
				_ = os.Remove(dbPath)
			}
		case config.DatabaseCockroachDB:
			useTestContainer = true
			username = "root"
			password = ""
			dbName = "defaultdb"
		default:
			useTestContainer = true
			username = "flipt"
			password = "password"
			dbName = "flipt_test"
		}
	}

	var (
		container *DBContainer
		err       error
	)

	if useTestContainer {
		container, err = NewDBContainer(context.Background(), proto)
		if err != nil {
			return nil, fmt.Errorf("creating db container: %w", err)
		}

		cfg.Database.URL = ""
		cfg.Database.Host = container.Host
		cfg.Database.Port = container.Port
		cfg.Database.Name = dbName
		cfg.Database.User = username
		cfg.Database.Password = password
	}

	db, driver, err := fliptsql.Open(cfg, fliptsql.WithMigrate, fliptsql.WithSSLDisabled)
	if err != nil {
		return nil, fmt.Errorf("opening db: %w", err)
	}

	var dr database.Driver

	switch driver {
	case fliptsql.SQLite:
		dr, err = sqlite3.WithInstance(db, &sqlite3.Config{})
	case fliptsql.Postgres:
		dr, err = pg.WithInstance(db, &pg.Config{})
	case fliptsql.CockroachDB:
		dr, err = cockroachdb.WithInstance(db, &cockroachdb.Config{})
	case fliptsql.MySQL:
		dr, err = ms.WithInstance(db, &ms.Config{})

		// https://stackoverflow.com/questions/5452760/how-to-truncate-a-foreign-key-constrained-table
		if _, err := db.Exec("SET FOREIGN_KEY_CHECKS = 0;"); err != nil {
			return nil, fmt.Errorf("disabling foreign key checks: %w", err)
		}
	default:
		return nil, fmt.Errorf("unknown driver: %s", proto)
	}

	if err != nil {
		return nil, fmt.Errorf("creating driver: %w", err)
	}

	// source migrations from embedded config/migrations package
	// relative to the specific driver
	sourceDriver, err := iofs.New(migrations.FS, driver.String())
	if err != nil {
		return nil, fmt.Errorf("constructing migration source driver (db driver %q): %w", driver.String(), err)
	}

	mm, err := migrate.NewWithInstance("iofs", sourceDriver, driver.String(), dr)
	if err != nil {
		return nil, fmt.Errorf("creating migrate instance: %w", err)
	}

	// run down migrations to clear target DB (incase we're reusing)
	if err := mm.Down(); err != nil && !errors.Is(err, migrate.ErrNoChange) {
		return nil, fmt.Errorf("running down migrations: %w", err)
	}

	if err := mm.Up(); err != nil && !errors.Is(err, migrate.ErrNoChange) {
		return nil, fmt.Errorf("running migrations: %w", err)
	}

	if err := db.Close(); err != nil {
		return nil, fmt.Errorf("closing db: %w", err)
	}

	// re-open db and enable ANSI mode for MySQL
	db, driver, err = fliptsql.Open(cfg, fliptsql.WithSSLDisabled)
	if err != nil {
		return nil, fmt.Errorf("opening db: %w", err)
	}

	if driver == fliptsql.MySQL {
		if _, err := db.Exec("SET FOREIGN_KEY_CHECKS = 1;"); err != nil {
			return nil, fmt.Errorf("enabling foreign key checks: %w", err)
		}
	}

	db.SetConnMaxLifetime(2 * time.Minute)
	db.SetConnMaxIdleTime(time.Minute)

	// 2 minute timeout attempting to establish first connection
	ctx, cancel := context.WithTimeout(context.Background(), 2*time.Minute)
	defer cancel()
	if err := db.PingContext(ctx); err != nil {
		return nil, err
	}

	return &Database{
		DB:        db,
		Driver:    driver,
		Container: container,
		cleanup:   cleanup,
	}, nil
}

type DBContainer struct {
	testcontainers.Container
	Host string
	Port int
}

func NewDBContainer(ctx context.Context, proto config.DatabaseProtocol) (*DBContainer, error) {
	var (
		req  testcontainers.ContainerRequest
		port nat.Port
	)

	switch proto {
	case config.DatabasePostgres:
		port = nat.Port("5432/tcp")
		req = testcontainers.ContainerRequest{
			Image:        "postgres:11.2",
			ExposedPorts: []string{"5432/tcp"},
			WaitingFor: wait.ForSQL(port, "postgres", func(host string, port nat.Port) string {
				return fmt.Sprintf("postgres://flipt:password@%s:%s/flipt_test?sslmode=disable", host, port.Port())
			}),
			Env: map[string]string{
				"POSTGRES_USER":     "flipt",
				"POSTGRES_PASSWORD": "password",
				"POSTGRES_DB":       "flipt_test",
			},
		}
	case config.DatabaseCockroachDB:
		port = nat.Port("26257/tcp")
		req = testcontainers.ContainerRequest{
			Image:        "cockroachdb/cockroach:latest-v21.2",
			ExposedPorts: []string{"26257/tcp", "8080/tcp"},
			WaitingFor: wait.ForSQL(port, "postgres", func(host string, port nat.Port) string {
				return fmt.Sprintf("postgres://root@%s:%s/defaultdb?sslmode=disable", host, port.Port())
			}),
			Env: map[string]string{
				"COCKROACH_USER":     "root",
				"COCKROACH_DATABASE": "defaultdb",
			},
			Cmd: []string{"start-single-node", "--insecure"},
		}
	case config.DatabaseMySQL:
		port = nat.Port("3306/tcp")
		req = testcontainers.ContainerRequest{
			Image:        "mysql:8",
			ExposedPorts: []string{"3306/tcp"},
			WaitingFor: wait.ForSQL(port, "mysql", func(host string, port nat.Port) string {
				return fmt.Sprintf("flipt:password@tcp(%s:%s)/flipt_test?multiStatements=true", host, port.Port())
			}),
			Env: map[string]string{
				"MYSQL_USER":                 "flipt",
				"MYSQL_PASSWORD":             "password",
				"MYSQL_DATABASE":             "flipt_test",
				"MYSQL_ALLOW_EMPTY_PASSWORD": "true",
			},
		}
	}

	container, err := testcontainers.GenericContainer(ctx, testcontainers.GenericContainerRequest{
		ContainerRequest: req,
		Started:          true,
	})
	if err != nil {
		return nil, err
	}

	if err := container.StartLogProducer(ctx); err != nil {
		return nil, err
	}

	var logger testContainerLogger
	container.FollowOutput(&logger)

	mappedPort, err := container.MappedPort(ctx, port)
	if err != nil {
		return nil, err
	}

	hostIP, err := container.Host(ctx)
	if err != nil {
		return nil, err
	}

	return &DBContainer{Container: container, Host: hostIP, Port: mappedPort.Int()}, nil
}

type testContainerLogger struct{}

func (t testContainerLogger) Accept(entry testcontainers.Log) {
	log.Println(entry.LogType, ":", string(entry.Content))
}

func createTempDBPath() string {
	fi, err := os.CreateTemp("", defaultTestDBPrefix)
	if err != nil {
		panic(err)
	}
	_ = fi.Close()
<<<<<<< HEAD
	return "file:" + fi.Name()
=======
	return fi.Name()
>>>>>>> 931b5f21
}<|MERGE_RESOLUTION|>--- conflicted
+++ resolved
@@ -33,11 +33,7 @@
 	Driver    fliptsql.Driver
 	Container *DBContainer
 
-<<<<<<< HEAD
-	dbfile *string
-=======
 	cleanup func()
->>>>>>> 931b5f21
 }
 
 func (d *Database) Shutdown(ctx context.Context) {
@@ -50,13 +46,8 @@
 		_ = d.Container.Terminate(ctx)
 	}
 
-<<<<<<< HEAD
-	if d.dbfile != nil {
-		os.Remove(*d.dbfile)
-=======
 	if d.cleanup != nil {
 		d.cleanup()
->>>>>>> 931b5f21
 	}
 }
 
@@ -77,10 +68,6 @@
 	cfg := config.Config{
 		Database: config.DatabaseConfig{
 			Protocol: proto,
-<<<<<<< HEAD
-			URL:      createTempDBPath(),
-=======
->>>>>>> 931b5f21
 		},
 	}
 
@@ -319,9 +306,5 @@
 		panic(err)
 	}
 	_ = fi.Close()
-<<<<<<< HEAD
-	return "file:" + fi.Name()
-=======
 	return fi.Name()
->>>>>>> 931b5f21
 }