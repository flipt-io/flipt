package common

import (
	"context"
	"database/sql"

	sq "github.com/Masterminds/squirrel"
	"go.flipt.io/flipt/internal/storage"
	flipt "go.flipt.io/flipt/rpc/flipt"
)

func (s *Store) GetEvaluationRules(ctx context.Context, namespaceKey, flagKey string) ([]*storage.EvaluationRule, error) {
	if namespaceKey == "" {
		namespaceKey = storage.DefaultNamespace
	}

	// get all rules for flag with their constraints if any
	rows, err := s.builder.Select("r.id, r.namespace_key, r.flag_key, r.segment_key, s.match_type, r.\"rank\", c.id, c.type, c.property, c.operator, c.value").
		From("rules r").
		Join("segments s ON (r.segment_key = s.\"key\" AND r.namespace_key = s.namespace_key)").
		LeftJoin("constraints c ON (s.\"key\" = c.segment_key AND s.namespace_key = c.namespace_key)").
		Where(sq.And{sq.Eq{"r.flag_key": flagKey}, sq.Eq{"r.namespace_key": namespaceKey}}).
		OrderBy("r.\"rank\" ASC").
		GroupBy("r.id, c.id, s.match_type").
		QueryContext(ctx)
	if err != nil {
		return nil, err
	}

	defer func() {
		if cerr := rows.Close(); cerr != nil && err == nil {
			err = cerr
		}
	}()

	var (
		uniqueRules = make(map[string]*storage.EvaluationRule)
		rules       = []*storage.EvaluationRule{}
	)

	for rows.Next() {
		var (
			tempRule           storage.EvaluationRule
			optionalConstraint optionalConstraint
		)

		if err := rows.Scan(
			&tempRule.ID,
			&tempRule.NamespaceKey,
			&tempRule.FlagKey,
			&tempRule.SegmentKey,
			&tempRule.SegmentMatchType,
			&tempRule.Rank,
			&optionalConstraint.Id,
			&optionalConstraint.Type,
			&optionalConstraint.Property,
			&optionalConstraint.Operator,
			&optionalConstraint.Value); err != nil {
			return rules, err
		}

		if existingRule, ok := uniqueRules[tempRule.ID]; ok {
			// current rule we know about
			if optionalConstraint.Id.Valid {
				constraint := storage.EvaluationConstraint{
					ID:       optionalConstraint.Id.String,
					Type:     flipt.ComparisonType(optionalConstraint.Type.Int32),
					Property: optionalConstraint.Property.String,
					Operator: optionalConstraint.Operator.String,
					Value:    optionalConstraint.Value.String,
				}
				existingRule.Constraints = append(existingRule.Constraints, constraint)
			}
		} else {
			// haven't seen this rule before
			newRule := &storage.EvaluationRule{
				ID:               tempRule.ID,
				NamespaceKey:     tempRule.NamespaceKey,
				FlagKey:          tempRule.FlagKey,
				SegmentKey:       tempRule.SegmentKey,
				SegmentMatchType: tempRule.SegmentMatchType,
				Rank:             tempRule.Rank,
			}

			if optionalConstraint.Id.Valid {
				constraint := storage.EvaluationConstraint{
					ID:       optionalConstraint.Id.String,
					Type:     flipt.ComparisonType(optionalConstraint.Type.Int32),
					Property: optionalConstraint.Property.String,
					Operator: optionalConstraint.Operator.String,
					Value:    optionalConstraint.Value.String,
				}
				newRule.Constraints = append(newRule.Constraints, constraint)
			}

			uniqueRules[newRule.ID] = newRule
			rules = append(rules, newRule)
		}
	}

	if err := rows.Err(); err != nil {
		return rules, err
	}

	if err := rows.Close(); err != nil {
		return rules, err
	}

	return rules, nil
}

func (s *Store) GetEvaluationDistributions(ctx context.Context, ruleID string) ([]*storage.EvaluationDistribution, error) {
	rows, err := s.builder.Select("d.id, d.rule_id, d.variant_id, d.rollout, v.\"key\", v.attachment").
		From("distributions d").
		Join("variants v ON (d.variant_id = v.id)").
		Where(sq.Eq{"d.rule_id": ruleID}).
		OrderBy("d.created_at ASC").
		QueryContext(ctx)
	if err != nil {
		return nil, err
	}

	defer func() {
		if cerr := rows.Close(); cerr != nil && err == nil {
			err = cerr
		}
	}()

	var distributions []*storage.EvaluationDistribution

	for rows.Next() {
		var (
			d          storage.EvaluationDistribution
			attachment sql.NullString
		)

		if err := rows.Scan(
			&d.ID, &d.RuleID, &d.VariantID, &d.Rollout, &d.VariantKey, &attachment,
		); err != nil {
			return distributions, err
		}

		if attachment.Valid {
			attachmentString, err := compactJSONString(attachment.String)
			if err != nil {
				return distributions, err
			}
			d.VariantAttachment = attachmentString
		}

		distributions = append(distributions, &d)
	}

	if err := rows.Err(); err != nil {
		return distributions, err
	}

	if err := rows.Close(); err != nil {
		return distributions, err
	}

	return distributions, nil
}

func (s *Store) GetEvaluationRollouts(ctx context.Context, namespaceKey, flagKey string) ([]*storage.EvaluationRollout, error) {
<<<<<<< HEAD
	rows, err := s.builder.Select(`
		r.id,
		r.namespace_key,
		r."type",
		r."rank",
		rt.percentage,
		rt.value,
		rss.segment_key,
		rss.rollout_segment_value,
		rss.match_type,
		rss.constraint_type,
		rss.constraint_property,
		rss.constraint_operator,
		rss.constraint_value
	`).
		From("rollouts r").
		LeftJoin("rollout_thresholds rt ON (r.id = rt.rollout_id)").
		LeftJoin(`(
=======
	if namespaceKey == "" {
		namespaceKey = storage.DefaultNamespace
	}

	rows, err := s.db.QueryContext(ctx, `
>>>>>>> e8b062b3
		SELECT
			rs.rollout_id,
			rs.segment_key,
			s.match_type,
			rs.value AS rollout_segment_value,
			c."type" AS constraint_type,
			c.property AS constraint_property,
			c.operator AS constraint_operator,
			c.value AS constraint_value
		FROM rollout_segments rs
		JOIN segments s ON (rs.segment_key = s."key")
		JOIN constraints c ON (rs.segment_key = c.segment_key)
	) rss ON (r.id = rss.rollout_id)
	`).
		Where(sq.And{sq.Eq{"r.namespace_key": namespaceKey}, sq.Eq{"r.flag_key": flagKey}}).
		OrderBy(`r."rank" ASC`).
		QueryContext(ctx)
	if err != nil {
		return nil, err
	}

	defer func() {
		if cerr := rows.Close(); cerr != nil && err == nil {
			err = cerr
		}
	}()

	var (
		uniqueSegmentedRollouts = make(map[string]*storage.EvaluationRollout)
		rollouts                = []*storage.EvaluationRollout{}
	)

	for rows.Next() {
		var (
			rolloutId            string
			evaluationRollout    storage.EvaluationRollout
			rtPercentageNumber   sql.NullFloat64
			rtPercentageValue    sql.NullBool
			rsSegmentKey         sql.NullString
			rsSegmentValue       sql.NullBool
			rsMatchType          sql.NullInt32
			rsConstraintType     sql.NullInt32
			rsConstraintProperty sql.NullString
			rsConstraintOperator sql.NullString
			rsConstraintValue    sql.NullString
		)

		if err := rows.Scan(
			&rolloutId,
			&evaluationRollout.NamespaceKey,
			&evaluationRollout.RolloutType,
			&evaluationRollout.Rank,
			&rtPercentageNumber,
			&rtPercentageValue,
			&rsSegmentKey,
			&rsSegmentValue,
			&rsMatchType,
			&rsConstraintType,
			&rsConstraintProperty,
			&rsConstraintOperator,
			&rsConstraintValue,
		); err != nil {
			return rollouts, err
		}

		if rtPercentageNumber.Valid && rtPercentageValue.Valid {
			storageThreshold := &storage.RolloutThreshold{
				Percentage: float32(rtPercentageNumber.Float64),
				Value:      rtPercentageValue.Bool,
			}

			evaluationRollout.Threshold = storageThreshold
		} else if rsSegmentKey.Valid &&
			rsSegmentValue.Valid &&
			rsMatchType.Valid &&
			rsConstraintType.Valid &&
			rsConstraintProperty.Valid &&
			rsConstraintOperator.Valid && rsConstraintValue.Valid {
			c := storage.EvaluationConstraint{
				Type:     flipt.ComparisonType(rsConstraintType.Int32),
				Property: rsConstraintProperty.String,
				Operator: rsConstraintOperator.String,
				Value:    rsConstraintValue.String,
			}

			if existingSegment, ok := uniqueSegmentedRollouts[rolloutId]; ok {
				existingSegment.Segment.Constraints = append(existingSegment.Segment.Constraints, c)
				continue
			}

			storageSegment := &storage.RolloutSegment{
				Key:       rsSegmentKey.String,
				Value:     rsSegmentValue.Bool,
				MatchType: flipt.MatchType(rsMatchType.Int32),
			}

			storageSegment.Constraints = append(storageSegment.Constraints, c)

			evaluationRollout.Segment = storageSegment
			uniqueSegmentedRollouts[rolloutId] = &evaluationRollout
		}

		rollouts = append(rollouts, &evaluationRollout)
	}

	if err := rows.Err(); err != nil {
		return rollouts, err
	}

	return rollouts, nil
}<|MERGE_RESOLUTION|>--- conflicted
+++ resolved
@@ -163,7 +163,10 @@
 }
 
 func (s *Store) GetEvaluationRollouts(ctx context.Context, namespaceKey, flagKey string) ([]*storage.EvaluationRollout, error) {
-<<<<<<< HEAD
+	if namespaceKey == "" {
+		namespaceKey = storage.DefaultNamespace
+	}
+
 	rows, err := s.builder.Select(`
 		r.id,
 		r.namespace_key,
@@ -182,13 +185,6 @@
 		From("rollouts r").
 		LeftJoin("rollout_thresholds rt ON (r.id = rt.rollout_id)").
 		LeftJoin(`(
-=======
-	if namespaceKey == "" {
-		namespaceKey = storage.DefaultNamespace
-	}
-
-	rows, err := s.db.QueryContext(ctx, `
->>>>>>> e8b062b3
 		SELECT
 			rs.rollout_id,
 			rs.segment_key,
