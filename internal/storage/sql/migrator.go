package sql

import (
	"database/sql"
	"errors"
	"fmt"

	"github.com/golang-migrate/migrate/v4"
	"github.com/golang-migrate/migrate/v4/database"
	clickhouseMigrate "github.com/golang-migrate/migrate/v4/database/clickhouse"
	"github.com/golang-migrate/migrate/v4/database/cockroachdb"
	"github.com/golang-migrate/migrate/v4/database/mysql"
	"github.com/golang-migrate/migrate/v4/database/pgx/v5"
	"github.com/golang-migrate/migrate/v4/database/sqlite3"
	"github.com/golang-migrate/migrate/v4/source/iofs"
	"go.flipt.io/flipt/config/migrations"
	"go.flipt.io/flipt/internal/config"
	"go.uber.org/zap"
)

var expectedVersions = map[Driver]uint{
<<<<<<< HEAD
	SQLite:      12,
	LibSQL:      12, // libsql driver uses the same migrations as sqlite3
	Postgres:    13,
	MySQL:       12,
	CockroachDB: 10,
=======
	SQLite:      13,
	LibSQL:      13, // libsql driver uses the same migrations as sqlite3
	Postgres:    14,
	MySQL:       13,
	CockroachDB: 11,
>>>>>>> 87952052
	Clickhouse:  3,
}

// Migrator is responsible for migrating the database schema
type Migrator struct {
	db       *sql.DB
	driver   Driver
	logger   *zap.Logger
	migrator *migrate.Migrate
}

// NewMigrator creates a new Migrator
func NewMigrator(cfg config.Config, logger *zap.Logger) (*Migrator, error) {
	sql, driver, err := open(cfg, Options{migrate: true})
	if err != nil {
		return nil, fmt.Errorf("opening db: %w", err)
	}

	var (
		dr database.Driver
	)

	switch driver {
	case SQLite, LibSQL:
		dr, err = sqlite3.WithInstance(sql, &sqlite3.Config{})
	case Postgres:
		dr, err = pgx.WithInstance(sql, &pgx.Config{})
	case CockroachDB:
		dr, err = cockroachdb.WithInstance(sql, &cockroachdb.Config{})
	case MySQL:
		dr, err = mysql.WithInstance(sql, &mysql.Config{})
	}

	if err != nil {
		return nil, fmt.Errorf("getting db driver for: %s: %w", driver, err)
	}

	logger.Debug("using driver", zap.String("driver", driver.String()))

	return migratorHelper(logger, sql, driver, dr)
}

func migratorHelper(logger *zap.Logger, db *sql.DB, driver Driver, databaseDriver database.Driver) (*Migrator, error) {
	// source migrations from embedded config/migrations package
	// relative to the specific driver
	sourceDriver, err := iofs.New(migrations.FS, driver.Migrations())
	if err != nil {
		return nil, err
	}

	mm, err := migrate.NewWithInstance("iofs", sourceDriver, driver.Migrations(), databaseDriver)
	if err != nil {
		return nil, fmt.Errorf("creating migrate instance: %w", err)
	}

	return &Migrator{
		db:       db,
		migrator: mm,
		logger:   logger,
		driver:   driver,
	}, nil
}

// NewAnalyticsMigrator returns a migrator for analytics databases
func NewAnalyticsMigrator(cfg config.Config, logger *zap.Logger) (*Migrator, error) {
	sql, driver, err := openAnalytics(cfg)
	if err != nil {
		return nil, fmt.Errorf("opening db: %w", err)
	}

	var dr database.Driver

	if driver == Clickhouse {
		options, err := cfg.Analytics.Storage.Clickhouse.Options()
		if err != nil {
			return nil, err
		}

		dr, err = clickhouseMigrate.WithInstance(sql, &clickhouseMigrate.Config{
			DatabaseName:          options.Auth.Database,
			MigrationsTableEngine: "MergeTree",
		})
		if err != nil {
			return nil, fmt.Errorf("getting db driver for: %s: %w", driver, err)
		}
	}

	logger.Debug("using driver", zap.String("driver", driver.String()))

	return migratorHelper(logger, sql, driver, dr)
}

// Close closes the source and db
func (m *Migrator) Close() (source, db error) {
	return m.migrator.Close()
}

// Up runs any pending migrations
func (m *Migrator) Up(force bool) error {
	canAutoMigrate := force

	// check if any migrations are pending
	currentVersion, _, err := m.migrator.Version()

	if err != nil {
		if !errors.Is(err, migrate.ErrNilVersion) {
			return fmt.Errorf("getting current migrations version: %w", err)
		}

		m.logger.Debug("first run, running migrations...")

		// if first run then it's safe to migrate
		if err := m.migrator.Up(); err != nil && !errors.Is(err, migrate.ErrNoChange) {
			return fmt.Errorf("running migrations: %w", err)
		}

		m.logger.Debug("migrations complete")
		return nil
	}

	expectedVersion := expectedVersions[m.driver]

	if currentVersion < expectedVersion {
		if !canAutoMigrate {
			return errors.New("migrations pending, please backup your database and run `flipt migrate`")
		}

		m.logger.Debug("current migration", zap.Uint("current_version", currentVersion), zap.Uint("expected_version", expectedVersion))

		m.logger.Debug("running migrations...")

		if err := m.migrator.Up(); err != nil && !errors.Is(err, migrate.ErrNoChange) {
			return fmt.Errorf("running migrations: %w", err)
		}

		m.logger.Debug("migrations complete")
		return nil
	}

	m.logger.Debug("migrations up to date")
	return nil
}

// Drop drops the database
func (m *Migrator) Drop() error {
	m.logger.Debug("running drop ...")

	switch m.driver {
	case SQLite:
		// disable foreign keys for sqlite to avoid errors when dropping tables
		// https://www.sqlite.org/foreignkeys.html#fk_enable
		// we dont need to worry about re-enabling them since we're dropping the db
		// and the connection will be closed
		_, _ = m.db.Exec("PRAGMA foreign_keys = OFF")
	case MySQL:
		// https://stackoverflow.com/questions/5452760/how-to-truncate-a-foreign-key-constrained-table
		_, _ = m.db.Exec("SET FOREIGN_KEY_CHECKS = 0;")
	}

	if err := m.migrator.Drop(); err != nil {
		return fmt.Errorf("dropping: %w", err)
	}

	m.logger.Debug("drop complete")
	return nil
}<|MERGE_RESOLUTION|>--- conflicted
+++ resolved
@@ -19,19 +19,11 @@
 )
 
 var expectedVersions = map[Driver]uint{
-<<<<<<< HEAD
-	SQLite:      12,
-	LibSQL:      12, // libsql driver uses the same migrations as sqlite3
-	Postgres:    13,
-	MySQL:       12,
-	CockroachDB: 10,
-=======
-	SQLite:      13,
-	LibSQL:      13, // libsql driver uses the same migrations as sqlite3
-	Postgres:    14,
-	MySQL:       13,
-	CockroachDB: 11,
->>>>>>> 87952052
+	SQLite:      14,
+	LibSQL:      14, // libsql driver uses the same migrations as sqlite3
+	Postgres:    15,
+	MySQL:       14,
+	CockroachDB: 13,
 	Clickhouse:  3,
 }
 
@@ -50,9 +42,7 @@
 		return nil, fmt.Errorf("opening db: %w", err)
 	}
 
-	var (
-		dr database.Driver
-	)
+	var dr database.Driver
 
 	switch driver {
 	case SQLite, LibSQL:
@@ -135,7 +125,6 @@
 
 	// check if any migrations are pending
 	currentVersion, _, err := m.migrator.Version()
-
 	if err != nil {
 		if !errors.Is(err, migrate.ErrNilVersion) {
 			return fmt.Errorf("getting current migrations version: %w", err)
