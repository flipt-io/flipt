package cmd

import (
	"context"
	"errors"
	"fmt"
	"net"
	"strconv"
	"time"

	"go.flipt.io/flipt/internal/config"
	"go.flipt.io/flipt/internal/info"
	fliptserver "go.flipt.io/flipt/internal/server"
	"go.flipt.io/flipt/internal/server/cache"
	"go.flipt.io/flipt/internal/server/cache/memory"
	"go.flipt.io/flipt/internal/server/cache/redis"
	"go.flipt.io/flipt/internal/server/metadata"
	middlewaregrpc "go.flipt.io/flipt/internal/server/middleware/grpc"
	fliptotel "go.flipt.io/flipt/internal/server/otel"
	"go.flipt.io/flipt/internal/storage"
	authsql "go.flipt.io/flipt/internal/storage/auth/sql"
	oplocksql "go.flipt.io/flipt/internal/storage/oplock/sql"
	"go.flipt.io/flipt/internal/storage/sql"
	"go.flipt.io/flipt/internal/storage/sql/mysql"
	"go.flipt.io/flipt/internal/storage/sql/postgres"
	"go.flipt.io/flipt/internal/storage/sql/sqlite"
	"go.opentelemetry.io/contrib/instrumentation/google.golang.org/grpc/otelgrpc"
	"go.opentelemetry.io/otel"
	"go.opentelemetry.io/otel/exporters/jaeger"
	"go.opentelemetry.io/otel/exporters/zipkin"
	"go.opentelemetry.io/otel/propagation"
	"go.opentelemetry.io/otel/sdk/resource"
	tracesdk "go.opentelemetry.io/otel/sdk/trace"
	semconv "go.opentelemetry.io/otel/semconv/v1.4.0"
	"go.uber.org/zap"
	"go.uber.org/zap/zapcore"
	"google.golang.org/grpc"
	"google.golang.org/grpc/credentials"
	"google.golang.org/grpc/reflection"

	grpc_middleware "github.com/grpc-ecosystem/go-grpc-middleware"
	grpc_zap "github.com/grpc-ecosystem/go-grpc-middleware/logging/zap"
	grpc_recovery "github.com/grpc-ecosystem/go-grpc-middleware/recovery"
	grpc_ctxtags "github.com/grpc-ecosystem/go-grpc-middleware/tags"
	grpc_prometheus "github.com/grpc-ecosystem/go-grpc-prometheus"

	goredis_cache "github.com/go-redis/cache/v8"
	goredis "github.com/go-redis/redis/v8"
)

type grpcRegister interface {
	RegisterGRPC(*grpc.Server)
}

type grpcRegisterers []grpcRegister

func (g *grpcRegisterers) Add(r grpcRegister) {
	*g = append(*g, r)
}

func (g grpcRegisterers) RegisterGRPC(s *grpc.Server) {
	for _, register := range g {
		register.RegisterGRPC(s)
	}
}

// GRPCServer configures the dependencies associated with the Flipt GRPC Service.
// It provides an entrypoint to start serving the gRPC stack (Run()).
// Along with a teardown function (Shutdown(ctx)).
type GRPCServer struct {
	*grpc.Server

	logger *zap.Logger
	cfg    *config.Config
	ln     net.Listener

	shutdownFuncs []func(context.Context) error
}

// NewGRPCServer constructs the core Flipt gRPC service including its dependencies
// (e.g. tracing, metrics, storage, migrations, caching and cleanup).
// It returns an instance of *GRPCServer which callers can Run().
func NewGRPCServer(
	ctx context.Context,
	logger *zap.Logger,
	cfg *config.Config,
	info info.Flipt,
) (*GRPCServer, error) {
	logger = logger.With(zap.String("server", "grpc"))
	server := &GRPCServer{
		logger: logger,
		cfg:    cfg,
	}

	var err error
	server.ln, err = net.Listen("tcp", fmt.Sprintf("%s:%d", cfg.Server.Host, cfg.Server.GRPCPort))
	if err != nil {
		return nil, fmt.Errorf("creating grpc listener: %w", err)
	}

	server.onShutdown(func(context.Context) error {
		return server.ln.Close()
	})

	db, driver, err := sql.Open(*cfg)
	if err != nil {
		return nil, fmt.Errorf("opening db: %w", err)
	}

	if driver == sql.SQLite && cfg.Database.MaxOpenConn > 1 {
		logger.Warn("ignoring config.db.max_open_conn due to driver limitation (sqlite)", zap.Int("attempted_max_conn", cfg.Database.MaxOpenConn))
	}

	server.onShutdown(func(context.Context) error {
		return db.Close()
	})

	if err := db.PingContext(ctx); err != nil {
		return nil, fmt.Errorf("pinging db: %w", err)
	}

	var store storage.Store

	switch driver {
	case sql.SQLite:
		store = sqlite.NewStore(db, logger)
	case sql.Postgres, sql.CockroachDB:
		store = postgres.NewStore(db, logger)
	case sql.MySQL:
		store = mysql.NewStore(db, logger)
	default:
		return nil, fmt.Errorf("unsupported driver: %s", driver)
	}

	logger.Debug("store enabled", zap.Stringer("driver", driver))

	var tracingProvider = fliptotel.NewNoopProvider()

	if cfg.Tracing.Enabled {
		var exp tracesdk.SpanExporter

		switch cfg.Tracing.Exporter {
		case config.TracingJaeger:
			exp, err = jaeger.New(jaeger.WithAgentEndpoint(
				jaeger.WithAgentHost(cfg.Tracing.Jaeger.Host),
				jaeger.WithAgentPort(strconv.FormatInt(int64(cfg.Tracing.Jaeger.Port), 10)),
			))
		case config.TracingZipkin:
			exp, err = zipkin.New(cfg.Tracing.Zipkin.Endpoint)
		}

<<<<<<< HEAD
=======
	if cfg.Tracing.Enabled && cfg.Tracing.Backend == config.TracingJaeger {
		exp, err := jaeger.New(jaeger.WithAgentEndpoint(
			jaeger.WithAgentHost(cfg.Tracing.Jaeger.Host),
			jaeger.WithAgentPort(strconv.FormatInt(int64(cfg.Tracing.Jaeger.Port), 10)),
		))
>>>>>>> 9f6efe82
		if err != nil {
			return nil, err
		}

		tracingProvider = tracesdk.NewTracerProvider(
			tracesdk.WithBatcher(
				exp,
				tracesdk.WithBatchTimeout(1*time.Second),
			),
			tracesdk.WithResource(resource.NewWithAttributes(
				semconv.SchemaURL,
				semconv.ServiceNameKey.String("flipt"),
				semconv.ServiceVersionKey.String(info.Version),
			)),
			tracesdk.WithSampler(tracesdk.AlwaysSample()),
		)

<<<<<<< HEAD
		logger.Debug("otel tracing enabled", zap.String("exporter", cfg.Tracing.Exporter.String()))
		server.onShutdown(func(ctx context.Context) error {
			return tracingProvider.Shutdown(ctx)
		})
=======
		logger.Debug("otel tracing enabled", zap.String("backend", "jaeger"))
>>>>>>> 9f6efe82
	}

	otel.SetTracerProvider(tracingProvider)
	otel.SetTextMapPropagator(propagation.NewCompositeTextMapPropagator(propagation.TraceContext{}, propagation.Baggage{}))

	var (
		sqlBuilder           = sql.BuilderFor(db, driver)
		authenticationStore  = authsql.NewStore(driver, sqlBuilder, logger)
		operationLockService = oplocksql.New(logger, driver, sqlBuilder)
	)

	register, authInterceptors, authShutdown, err := authenticationGRPC(
		ctx,
		logger,
		cfg.Authentication,
		authenticationStore,
		operationLockService,
	)
	if err != nil {
		return nil, err
	}

	server.onShutdown(authShutdown)

	// forward internal gRPC logging to zap
	grpcLogLevel, err := zapcore.ParseLevel(cfg.Log.GRPCLevel)
	if err != nil {
		return nil, fmt.Errorf("parsing grpc log level (%q): %w", cfg.Log.GRPCLevel, err)
	}

	grpc_zap.ReplaceGrpcLoggerV2(logger.WithOptions(zap.IncreaseLevel(grpcLogLevel)))

	// base observability inteceptors
	interceptors := append([]grpc.UnaryServerInterceptor{
		grpc_recovery.UnaryServerInterceptor(),
		grpc_ctxtags.UnaryServerInterceptor(),
		grpc_zap.UnaryServerInterceptor(logger),
		grpc_prometheus.UnaryServerInterceptor,
		otelgrpc.UnaryServerInterceptor(),
	},
		append(authInterceptors,
			middlewaregrpc.ErrorUnaryInterceptor,
			middlewaregrpc.ValidationUnaryInterceptor,
			middlewaregrpc.EvaluationUnaryInterceptor,
		)...,
	)

	if cfg.Cache.Enabled {
		var cacher cache.Cacher

		switch cfg.Cache.Backend {
		case config.CacheMemory:
			cacher = memory.NewCache(cfg.Cache)
		case config.CacheRedis:
			rdb := goredis.NewClient(&goredis.Options{
				Addr:     fmt.Sprintf("%s:%d", cfg.Cache.Redis.Host, cfg.Cache.Redis.Port),
				Password: cfg.Cache.Redis.Password,
				DB:       cfg.Cache.Redis.DB,
			})

			server.onShutdown(func(ctx context.Context) error {
				return rdb.Shutdown(ctx).Err()
			})

			status := rdb.Ping(ctx)
			if status == nil {
				return nil, errors.New("connecting to redis: no status")
			}

			if status.Err() != nil {
				return nil, fmt.Errorf("connecting to redis: %w", status.Err())
			}

			cacher = redis.NewCache(cfg.Cache, goredis_cache.New(&goredis_cache.Options{
				Redis: rdb,
			}))
		}

		interceptors = append(interceptors, middlewaregrpc.CacheUnaryInterceptor(cacher, logger))

		logger.Debug("cache enabled", zap.Stringer("backend", cacher))
	}

	grpcOpts := []grpc.ServerOption{grpc_middleware.WithUnaryServerChain(interceptors...)}

	if cfg.Server.Protocol == config.HTTPS {
		creds, err := credentials.NewServerTLSFromFile(cfg.Server.CertFile, cfg.Server.CertKey)
		if err != nil {
			return nil, fmt.Errorf("loading TLS credentials: %w", err)
		}

		grpcOpts = append(grpcOpts, grpc.Creds(creds))
	}

	// initialize server
	register.Add(fliptserver.New(logger, store))
	register.Add(metadata.NewServer(cfg, info))

	// initialize grpc server
	server.Server = grpc.NewServer(grpcOpts...)

	// register grpcServer graceful stop on shutdown
	server.onShutdown(func(context.Context) error {
		server.Server.GracefulStop()
		return nil
	})

	// register each grpc service onto the grpc server
	register.RegisterGRPC(server.Server)

	grpc_prometheus.EnableHandlingTimeHistogram()
	grpc_prometheus.Register(server.Server)
	reflection.Register(server.Server)

	return server, nil
}

// Run begins serving gRPC requests.
// This methods blocks until Shutdown is called.
func (s *GRPCServer) Run() error {
	s.logger.Debug("starting grpc server")

	return s.Server.Serve(s.ln)
}

// Shutdown tearsdown the entire gRPC stack including dependencies.
func (s *GRPCServer) Shutdown(ctx context.Context) error {
	s.logger.Info("shutting down GRPC server...")

	// call in reverse order to emulate pop semantics of a stack
	for i := len(s.shutdownFuncs) - 1; i >= 0; i-- {
		if err := s.shutdownFuncs[i](ctx); err != nil {
			return err
		}
	}

	return nil
}

func (s *GRPCServer) onShutdown(fn func(context.Context) error) {
	s.shutdownFuncs = append(s.shutdownFuncs, fn)
}<|MERGE_RESOLUTION|>--- conflicted
+++ resolved
@@ -139,7 +139,7 @@
 	if cfg.Tracing.Enabled {
 		var exp tracesdk.SpanExporter
 
-		switch cfg.Tracing.Exporter {
+		switch cfg.Tracing.Backend {
 		case config.TracingJaeger:
 			exp, err = jaeger.New(jaeger.WithAgentEndpoint(
 				jaeger.WithAgentHost(cfg.Tracing.Jaeger.Host),
@@ -149,16 +149,8 @@
 			exp, err = zipkin.New(cfg.Tracing.Zipkin.Endpoint)
 		}
 
-<<<<<<< HEAD
-=======
-	if cfg.Tracing.Enabled && cfg.Tracing.Backend == config.TracingJaeger {
-		exp, err := jaeger.New(jaeger.WithAgentEndpoint(
-			jaeger.WithAgentHost(cfg.Tracing.Jaeger.Host),
-			jaeger.WithAgentPort(strconv.FormatInt(int64(cfg.Tracing.Jaeger.Port), 10)),
-		))
->>>>>>> 9f6efe82
 		if err != nil {
-			return nil, err
+			return nil, fmt.Errorf("creating exporter: %w", err)
 		}
 
 		tracingProvider = tracesdk.NewTracerProvider(
@@ -174,14 +166,10 @@
 			tracesdk.WithSampler(tracesdk.AlwaysSample()),
 		)
 
-<<<<<<< HEAD
-		logger.Debug("otel tracing enabled", zap.String("exporter", cfg.Tracing.Exporter.String()))
+		logger.Debug("otel tracing enabled", zap.String("backend", cfg.Tracing.Backend.String()))
 		server.onShutdown(func(ctx context.Context) error {
 			return tracingProvider.Shutdown(ctx)
 		})
-=======
-		logger.Debug("otel tracing enabled", zap.String("backend", "jaeger"))
->>>>>>> 9f6efe82
 	}
 
 	otel.SetTracerProvider(tracingProvider)
