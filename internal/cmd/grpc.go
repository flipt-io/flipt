package cmd

import (
	"context"
	"database/sql"
	"errors"
	"fmt"
	"net"
	"sync"
	"time"

	otlpRuntime "go.opentelemetry.io/contrib/instrumentation/runtime"

	"go.opentelemetry.io/contrib/propagators/autoprop"

	sq "github.com/Masterminds/squirrel"
	"go.flipt.io/flipt/internal/cache"
	"go.flipt.io/flipt/internal/cache/memory"
	"go.flipt.io/flipt/internal/cache/redis"
	"go.flipt.io/flipt/internal/config"
	"go.flipt.io/flipt/internal/containers"
	"go.flipt.io/flipt/internal/info"
	"go.flipt.io/flipt/internal/metrics"
	fliptserver "go.flipt.io/flipt/internal/server"
	analytics "go.flipt.io/flipt/internal/server/analytics"
	"go.flipt.io/flipt/internal/server/analytics/clickhouse"
	"go.flipt.io/flipt/internal/server/audit"
	"go.flipt.io/flipt/internal/server/audit/cloud"
	"go.flipt.io/flipt/internal/server/audit/log"
	"go.flipt.io/flipt/internal/server/audit/template"
	"go.flipt.io/flipt/internal/server/audit/webhook"
	authnmiddlewaregrpc "go.flipt.io/flipt/internal/server/authn/middleware/grpc"
	"go.flipt.io/flipt/internal/server/authz"
	authzmiddlewaregrpc "go.flipt.io/flipt/internal/server/authz/middleware/grpc"
	"go.flipt.io/flipt/internal/server/authz/source/filesystem"
	"go.flipt.io/flipt/internal/server/evaluation"
	evaluationdata "go.flipt.io/flipt/internal/server/evaluation/data"
	"go.flipt.io/flipt/internal/server/metadata"
	middlewaregrpc "go.flipt.io/flipt/internal/server/middleware/grpc"
	"go.flipt.io/flipt/internal/storage"
	storagecache "go.flipt.io/flipt/internal/storage/cache"
	fsstore "go.flipt.io/flipt/internal/storage/fs/store"
	fliptsql "go.flipt.io/flipt/internal/storage/sql"
	"go.flipt.io/flipt/internal/storage/sql/mysql"
	"go.flipt.io/flipt/internal/storage/sql/postgres"
	"go.flipt.io/flipt/internal/storage/sql/sqlite"
	"go.flipt.io/flipt/internal/tracing"
	"go.opentelemetry.io/contrib/instrumentation/google.golang.org/grpc/otelgrpc"
	"go.opentelemetry.io/otel"
	metricsdk "go.opentelemetry.io/otel/sdk/metric"
	tracesdk "go.opentelemetry.io/otel/sdk/trace"
	"go.uber.org/zap"
	"go.uber.org/zap/zapcore"
	"google.golang.org/grpc"
	"google.golang.org/grpc/codes"
	"google.golang.org/grpc/credentials"
	"google.golang.org/grpc/health"
	"google.golang.org/grpc/keepalive"
	"google.golang.org/grpc/reflection"
	"google.golang.org/grpc/status"

	grpc_zap "github.com/grpc-ecosystem/go-grpc-middleware/logging/zap"
	grpc_recovery "github.com/grpc-ecosystem/go-grpc-middleware/recovery"
	grpc_ctxtags "github.com/grpc-ecosystem/go-grpc-middleware/tags"
	grpc_prometheus "github.com/grpc-ecosystem/go-grpc-prometheus"
	grpc_health "google.golang.org/grpc/health/grpc_health_v1"

	goredis_cache "github.com/go-redis/cache/v9"
)

type grpcRegister interface {
	RegisterGRPC(*grpc.Server)
}

type grpcRegisterers []grpcRegister

func (g *grpcRegisterers) Add(r grpcRegister) {
	*g = append(*g, r)
}

func (g grpcRegisterers) RegisterGRPC(s *grpc.Server) {
	for _, register := range g {
		register.RegisterGRPC(s)
	}
}

// GRPCServer configures the dependencies associated with the Flipt GRPC Service.
// It provides an entrypoint to start serving the gRPC stack (Run()).
// Along with a teardown function (Shutdown(ctx)).
type GRPCServer struct {
	*grpc.Server

	logger *zap.Logger
	cfg    *config.Config
	ln     net.Listener

	shutdownFuncs []func(context.Context) error
}

// NewGRPCServer constructs the core Flipt gRPC service including its dependencies
// (e.g. tracing, metrics, storage, migrations, caching and cleanup).
// It returns an instance of *GRPCServer which callers can Run().
func NewGRPCServer(
	ctx context.Context,
	logger *zap.Logger,
	cfg *config.Config,
	info info.Flipt,
	forceMigrate bool,
) (*GRPCServer, error) {
	logger = logger.With(zap.String("server", "grpc"))
	server := &GRPCServer{
		logger: logger,
		cfg:    cfg,
	}

	var err error
	server.ln, err = net.Listen("tcp", fmt.Sprintf("%s:%d", cfg.Server.Host, cfg.Server.GRPCPort))
	if err != nil {
		return nil, fmt.Errorf("creating grpc listener: %w", err)
	}

	server.onShutdown(func(context.Context) error {
		return server.ln.Close()
	})

	var store storage.Store

	switch cfg.Storage.Type {
	case "", config.DatabaseStorageType:
		db, builder, driver, dbShutdown, err := getDB(ctx, logger, cfg, forceMigrate)
		if err != nil {
			return nil, err
		}

		server.onShutdown(dbShutdown)

		switch driver {
		case fliptsql.SQLite, fliptsql.LibSQL:
			store = sqlite.NewStore(db, builder, logger)
		case fliptsql.Postgres, fliptsql.CockroachDB:
			store = postgres.NewStore(db, builder, logger)
		case fliptsql.MySQL:
			store = mysql.NewStore(db, builder, logger)
		default:
			return nil, fmt.Errorf("unsupported driver: %s", driver)
		}

		logger.Debug("database driver configured", zap.Stringer("driver", driver))
	default:
		// otherwise, attempt to configure a declarative backend store
		store, err = fsstore.NewStore(ctx, logger, cfg)
		if err != nil {
			return nil, err
		}
	}

	logger.Debug("store enabled", zap.Stringer("store", store))

	// Initialize metrics exporter if enabled
	if cfg.Metrics.Enabled {
		metricsResource, err := metrics.GetResources(ctx)
		if err != nil {
			return nil, fmt.Errorf("creating metrics resource: %w", err)
		}

		metricExp, metricExpShutdown, err := metrics.GetExporter(ctx, &cfg.Metrics)
		if err != nil {
			return nil, fmt.Errorf("creating metrics exporter: %w", err)
		}

		server.onShutdown(metricExpShutdown)

		meterProvider := metricsdk.NewMeterProvider(
			metricsdk.WithResource(metricsResource),
			metricsdk.WithReader(metricExp),
		)
		otel.SetMeterProvider(meterProvider)
		server.onShutdown(meterProvider.Shutdown)

		// We only want to start the runtime metrics by open telemetry if the user have chosen
		// to use OTLP because the Prometheus endpoint already exposes those metrics.
		if cfg.Metrics.Exporter == config.MetricsOTLP {
			err = otlpRuntime.Start(otlpRuntime.WithMeterProvider(meterProvider))
			if err != nil {
				return nil, fmt.Errorf("starting runtime metric exporter: %w", err)
			}
		}

		logger.Debug("otel metrics enabled", zap.String("exporter", string(cfg.Metrics.Exporter)))
	}

	// Initialize tracingProvider regardless of configuration. No extraordinary resources
	// are consumed, or goroutines initialized until a SpanProcessor is registered.
	tracingProvider, err := tracing.NewProvider(ctx, info.Version, cfg.Tracing)
	if err != nil {
		return nil, err
	}
	server.onShutdown(func(ctx context.Context) error {
		return tracingProvider.Shutdown(ctx)
	})

	if cfg.Tracing.Enabled {
		exp, traceExpShutdown, err := tracing.GetExporter(ctx, &cfg.Tracing)
		if err != nil {
			return nil, fmt.Errorf("creating tracing exporter: %w", err)
		}

		server.onShutdown(traceExpShutdown)

		tracingProvider.RegisterSpanProcessor(tracesdk.NewBatchSpanProcessor(exp, tracesdk.WithBatchTimeout(1*time.Second)))

		logger.Debug("otel tracing enabled", zap.String("exporter", cfg.Tracing.Exporter.String()))
	}

	// base observability inteceptors
	interceptors := []grpc.UnaryServerInterceptor{
		grpc_recovery.UnaryServerInterceptor(grpc_recovery.WithRecoveryHandler(func(p interface{}) (err error) {
			logger.Error("panic recovered", zap.Any("panic", p))
			return status.Errorf(codes.Internal, "%v", p)
		})),
		grpc_ctxtags.UnaryServerInterceptor(),
		grpc_zap.UnaryServerInterceptor(logger),
		grpc_prometheus.UnaryServerInterceptor,
		otelgrpc.UnaryServerInterceptor(),
	}

	var cacher cache.Cacher
	if cfg.Cache.Enabled {
		var (
			cacheShutdown errFunc
			err           error
		)
		cacher, cacheShutdown, err = getCache(ctx, cfg)
		if err != nil {
			return nil, err
		}

		server.onShutdown(cacheShutdown)

		store = storagecache.NewStore(store, cacher, logger)

		logger.Debug("cache enabled", zap.Stringer("backend", cacher))
	}

	var (
		fliptsrv    = fliptserver.New(logger, store)
		metasrv     = metadata.New(cfg, info)
		evalsrv     = evaluation.New(logger, store)
		evaldatasrv = evaluationdata.New(logger, store)
		healthsrv   = health.NewServer()
	)

	var (
		// authnOpts is a slice of options that will be passed to the authentication service.
		// it's initialized with the default option of skipping authentication for the health service which should never require authentication.
		authnOpts = []containers.Option[authnmiddlewaregrpc.InterceptorOptions]{
			authnmiddlewaregrpc.WithServerSkipsAuthentication(healthsrv),
		}
		skipAuthnIfExcluded = func(server any, excluded bool) {
			if excluded {
				authnOpts = append(authnOpts, authnmiddlewaregrpc.WithServerSkipsAuthentication(server))
			}
		}
	)

	skipAuthnIfExcluded(fliptsrv, cfg.Authentication.Exclude.Management)
	skipAuthnIfExcluded(evalsrv, cfg.Authentication.Exclude.Evaluation)
	skipAuthnIfExcluded(evaldatasrv, cfg.Authentication.Exclude.Evaluation)

	var checker audit.EventPairChecker = &audit.NoOpChecker{}

	// We have to check if audit logging is enabled here for informing the authentication service that
	// the user would like to receive token:deleted events.
	if cfg.Audit.Enabled() {
		var err error
		checker, err = audit.NewChecker(cfg.Audit.Events)
		if err != nil {
			return nil, err
		}
	}

	var tokenDeletedEnabled bool
	if checker != nil {
		tokenDeletedEnabled = checker.Check("token:deleted")
	}

	register, authInterceptors, authShutdown, err := authenticationGRPC(
		ctx,
		logger,
		cfg,
		forceMigrate,
		tokenDeletedEnabled,
		authnOpts...,
	)
	if err != nil {
		return nil, err
	}

	server.onShutdown(authShutdown)

	if cfg.Analytics.Enabled() {
		client, err := clickhouse.New(logger, cfg, forceMigrate)
		if err != nil {
			return nil, fmt.Errorf("connecting to clickhouse: %w", err)
		}

		analyticssrv := analytics.New(logger, client)
		register.Add(analyticssrv)

		analyticsExporter := analytics.NewAnalyticsSinkSpanExporter(logger, client)
		tracingProvider.RegisterSpanProcessor(
			tracesdk.NewBatchSpanProcessor(
				analyticsExporter,
				tracesdk.WithBatchTimeout(cfg.Analytics.Buffer.FlushPeriod)),
		)

		logger.Debug("analytics enabled", zap.String("database", client.String()), zap.String("flush_period", cfg.Analytics.Buffer.FlushPeriod.String()))

		server.onShutdown(func(ctx context.Context) error {
			return analyticsExporter.Shutdown(ctx)
		})
	}

	// initialize servers
	register.Add(fliptsrv)
	register.Add(metasrv)
	register.Add(evalsrv)
	register.Add(evaldatasrv)

	// forward internal gRPC logging to zap
	grpcLogLevel, err := zapcore.ParseLevel(cfg.Log.GRPCLevel)
	if err != nil {
		return nil, fmt.Errorf("parsing grpc log level (%q): %w", cfg.Log.GRPCLevel, err)
	}

	grpc_zap.ReplaceGrpcLoggerV2(logger.WithOptions(zap.IncreaseLevel(grpcLogLevel)))

	// add auth interceptors to the server
	interceptors = append(interceptors,
		append(authInterceptors,
			middlewaregrpc.ErrorUnaryInterceptor,
			middlewaregrpc.FliptAcceptServerVersionUnaryInterceptor(logger),
			middlewaregrpc.EvaluationUnaryInterceptor(cfg.Analytics.Enabled()),
		)...,
	)

	// audit sinks configuration
	sinks := make([]audit.Sink, 0)

	if cfg.Audit.Sinks.Log.Enabled {
		opts := []log.Option{}
		if cfg.Audit.Sinks.Log.File != "" {
			opts = append(opts, log.WithPath(cfg.Audit.Sinks.Log.File))
		}

		if cfg.Audit.Sinks.Log.Encoding != "" {
			opts = append(opts, log.WithEncoding(cfg.Audit.Sinks.Log.Encoding))
		} else {
			// inherit the global log encoding if not specified
			opts = append(opts, log.WithEncoding(cfg.Log.Encoding))
		}

		logFileSink, err := log.NewSink(opts...)
		if err != nil {
			return nil, fmt.Errorf("creating audit log sink: %w", err)
		}

		sinks = append(sinks, logFileSink)
	}

	if cfg.Audit.Sinks.Webhook.Enabled {
		opts := []webhook.ClientOption{}
		if cfg.Audit.Sinks.Webhook.MaxBackoffDuration > 0 {
			opts = append(opts, webhook.WithMaxBackoffDuration(cfg.Audit.Sinks.Webhook.MaxBackoffDuration))
		}

		var webhookSink audit.Sink

		// Enable basic webhook sink if URL is non-empty, otherwise enable template sink if the length of templates is greater
		// than 0 for the webhook.
		if cfg.Audit.Sinks.Webhook.URL != "" {
			webhookSink = webhook.NewSink(logger, webhook.NewWebhookClient(logger, cfg.Audit.Sinks.Webhook.URL, cfg.Audit.Sinks.Webhook.SigningSecret, opts...))
		} else if len(cfg.Audit.Sinks.Webhook.Templates) > 0 {
			maxBackoffDuration := 15 * time.Second
			if cfg.Audit.Sinks.Webhook.MaxBackoffDuration > 0 {
				maxBackoffDuration = cfg.Audit.Sinks.Webhook.MaxBackoffDuration
			}

			webhookSink, err = template.NewSink(logger, cfg.Audit.Sinks.Webhook.Templates, maxBackoffDuration)
			if err != nil {
				return nil, err
			}
		}

		sinks = append(sinks, webhookSink)
	}

	if cfg.Audit.Sinks.Cloud.Enabled {
		webhookURL := fmt.Sprintf("https://%s/api/audit/event", cfg.Cloud.Host)

		if cfg.Cloud.Authentication.ApiKey == "" {
			return nil, errors.New("cloud audit sink requires an api key")
		}

		cloudSink, err := cloud.NewSink(logger, cfg.Cloud.Authentication.ApiKey, webhookURL)
		if err != nil {
			return nil, err
		}

		sinks = append(sinks, cloudSink)
	}

	// based on audit sink configuration from the user, provision the audit sinks and add them to a slice,
	// and if the slice has a non-zero length, add the audit sink interceptor
	if len(sinks) > 0 {
		interceptors = append(interceptors, middlewaregrpc.AuditEventUnaryInterceptor(logger, checker))

		spanExporter := audit.NewSinkSpanExporter(logger, sinks)

		tracingProvider.RegisterSpanProcessor(tracesdk.NewBatchSpanProcessor(spanExporter, tracesdk.WithBatchTimeout(cfg.Audit.Buffer.FlushPeriod), tracesdk.WithMaxExportBatchSize(cfg.Audit.Buffer.Capacity)))

		logger.Debug("audit sinks enabled",
			zap.Stringers("sinks", sinks),
			zap.Int("buffer capacity", cfg.Audit.Buffer.Capacity),
			zap.String("flush period", cfg.Audit.Buffer.FlushPeriod.String()),
			zap.Strings("events", checker.Events()),
		)

		server.onShutdown(func(ctx context.Context) error {
			return spanExporter.Shutdown(ctx)
		})
	}

	server.onShutdown(func(ctx context.Context) error {
		return tracingProvider.Shutdown(ctx)
	})

	otel.SetTracerProvider(tracingProvider)

	textMapPropagator, err := autoprop.TextMapPropagator(getStringSlice(cfg.Tracing.Propagators)...)
	if err != nil {
		return nil, fmt.Errorf("error constructing tracing text map propagator: %w", err)
	}
	otel.SetTextMapPropagator(textMapPropagator)

	if cfg.Authorization.Required {
		authzOpts := []containers.Option[authzmiddlewaregrpc.InterceptorOptions]{
			authzmiddlewaregrpc.WithServerSkipsAuthorization(healthsrv),
		}

		engineOpts := []containers.Option[authz.Engine]{
			authz.WithPollDuration(cfg.Authorization.Policy.PollInterval),
		}

		if cfg.Authorization.Data != nil {
			switch cfg.Authorization.Data.Backend {
			case config.AuthorizationBackendLocal:
				engineOpts = append(engineOpts, authz.WithDataSource(
					filesystem.DataSourceFromPath(cfg.Authorization.Data.Local.Path),
					cfg.Authorization.Data.PollInterval,
				))
			default:
				return nil, fmt.Errorf("unexpected authz data backend type: %q", cfg.Authorization.Data.Backend)
			}
		}

		var source authz.PolicySource
		switch cfg.Authorization.Policy.Backend {
		case config.AuthorizationBackendLocal:
			source = filesystem.PolicySourceFromPath(cfg.Authorization.Policy.Local.Path)
		default:
			return nil, fmt.Errorf("unexpected authz policy backend type: %q", cfg.Authorization.Policy.Backend)
		}

		policyEngine, err := authz.NewEngine(ctx, logger, source, engineOpts...)
		if err != nil {
			return nil, fmt.Errorf("creating authorization policy engine: %w", err)
		}

		interceptors = append(interceptors, authzmiddlewaregrpc.AuthorizationRequiredInterceptor(logger, policyEngine, authzOpts...))

		logger.Info("authorization middleware enabled")
	}

<<<<<<< HEAD
	// we validate requests before cache but after authn and authz
	interceptors = append(interceptors, middlewaregrpc.ValidationUnaryInterceptor)

	// cache must come after authn and authz interceptors
	if cfg.Cache.Enabled && cacher != nil {
		interceptors = append(interceptors, middlewaregrpc.CacheUnaryInterceptor(cacher, logger))
	}

=======
>>>>>>> 3ef34d1f
	grpcOpts := []grpc.ServerOption{
		grpc.ChainUnaryInterceptor(interceptors...),
		grpc.KeepaliveParams(keepalive.ServerParameters{
			MaxConnectionIdle:     cfg.Server.GRPCConnectionMaxIdleTime,
			MaxConnectionAge:      cfg.Server.GRPCConnectionMaxAge,
			MaxConnectionAgeGrace: cfg.Server.GRPCConnectionMaxAgeGrace,
		}),
	}

	if cfg.Server.Protocol == config.HTTPS {
		creds, err := credentials.NewServerTLSFromFile(cfg.Server.CertFile, cfg.Server.CertKey)
		if err != nil {
			return nil, fmt.Errorf("loading TLS credentials: %w", err)
		}

		grpcOpts = append(grpcOpts, grpc.Creds(creds))
	}

	// initialize grpc server
	server.Server = grpc.NewServer(grpcOpts...)
	grpc_health.RegisterHealthServer(server.Server, healthsrv)

	// register grpcServer graceful stop on shutdown
	server.onShutdown(func(context.Context) error {
		healthsrv.Shutdown()
		server.GracefulStop()
		return nil
	})

	// register each grpc service onto the grpc server
	register.RegisterGRPC(server.Server)

	grpc_prometheus.EnableHandlingTimeHistogram()
	grpc_prometheus.Register(server.Server)
	reflection.Register(server.Server)

	return server, nil
}

// Run begins serving gRPC requests.
// This methods blocks until Shutdown is called.
func (s *GRPCServer) Run() error {
	s.logger.Debug("starting grpc server")
	return s.Serve(s.ln)
}

// Shutdown tearsdown the entire gRPC stack including dependencies.
func (s *GRPCServer) Shutdown(ctx context.Context) error {
	s.logger.Info("shutting down GRPC server...")

	// call in reverse order to emulate pop semantics of a stack
	for i := len(s.shutdownFuncs) - 1; i >= 0; i-- {
		if fn := s.shutdownFuncs[i]; fn != nil {
			if err := fn(ctx); err != nil {
				return err
			}
		}
	}

	return nil
}

type errFunc func(context.Context) error

func (s *GRPCServer) onShutdown(fn errFunc) {
	s.shutdownFuncs = append(s.shutdownFuncs, fn)
}

var (
	cacheOnce sync.Once
	cacher    cache.Cacher
	cacheFunc errFunc = func(context.Context) error { return nil }
	cacheErr  error
)

func getCache(ctx context.Context, cfg *config.Config) (cache.Cacher, errFunc, error) {
	cacheOnce.Do(func() {
		switch cfg.Cache.Backend {
		case config.CacheMemory:
			cacher = memory.NewCache(cfg.Cache)
		case config.CacheRedis:
			rdb, err := redis.NewClient(cfg.Cache.Redis)
			if err != nil {
				cacheErr = err
				return
			}
			cacheFunc = func(_ context.Context) error {
				return rdb.Close()
			}

			status := rdb.Ping(ctx)
			if status == nil {
				cacheErr = errors.New("connecting to redis: no status")
				return
			}

			if status.Err() != nil {
				cacheErr = fmt.Errorf("connecting to redis: %w", status.Err())
				return
			}

			cacher = redis.NewCache(cfg.Cache, goredis_cache.New(&goredis_cache.Options{
				Redis: rdb,
			}))
		}
	})

	return cacher, cacheFunc, cacheErr
}

var (
	dbOnce  sync.Once
	db      *sql.DB
	builder sq.StatementBuilderType
	driver  fliptsql.Driver
	dbFunc  errFunc = func(context.Context) error { return nil }
	dbErr   error
)

func getDB(ctx context.Context, logger *zap.Logger, cfg *config.Config, forceMigrate bool) (*sql.DB, sq.StatementBuilderType, fliptsql.Driver, errFunc, error) {
	dbOnce.Do(func() {
		migrator, err := fliptsql.NewMigrator(*cfg, logger)
		if err != nil {
			dbErr = err
			return
		}

		if err := migrator.Up(forceMigrate); err != nil {
			migrator.Close()
			dbErr = err
			return
		}

		migrator.Close()

		db, driver, err = fliptsql.Open(*cfg)
		if err != nil {
			dbErr = fmt.Errorf("opening db: %w", err)
			return
		}

		logger.Debug("constructing builder", zap.Bool("prepared_statements", cfg.Database.PreparedStatementsEnabled))

		builder = fliptsql.BuilderFor(db, driver, cfg.Database.PreparedStatementsEnabled)

		dbFunc = func(context.Context) error {
			return db.Close()
		}

		if driver == fliptsql.SQLite && cfg.Database.MaxOpenConn > 1 {
			logger.Warn("ignoring config.db.max_open_conn due to driver limitation (sqlite)", zap.Int("attempted_max_conn", cfg.Database.MaxOpenConn))
		}

		if err := db.PingContext(ctx); err != nil {
			dbErr = fmt.Errorf("pinging db: %w", err)
		}
	})

	return db, builder, driver, dbFunc, dbErr
}

// getStringSlice receives any slice which the underline member type is "string"
// and return a new slice with the same members but transformed to "string" type.
// This is useful when we want to convert an enum slice of strings.
func getStringSlice[AnyString ~string, Slice []AnyString](slice Slice) []string {
	strSlice := make([]string, 0, len(slice))
	for _, anyString := range slice {
		strSlice = append(strSlice, string(anyString))
	}

	return strSlice
}<|MERGE_RESOLUTION|>--- conflicted
+++ resolved
@@ -482,17 +482,9 @@
 		logger.Info("authorization middleware enabled")
 	}
 
-<<<<<<< HEAD
 	// we validate requests before cache but after authn and authz
 	interceptors = append(interceptors, middlewaregrpc.ValidationUnaryInterceptor)
 
-	// cache must come after authn and authz interceptors
-	if cfg.Cache.Enabled && cacher != nil {
-		interceptors = append(interceptors, middlewaregrpc.CacheUnaryInterceptor(cacher, logger))
-	}
-
-=======
->>>>>>> 3ef34d1f
 	grpcOpts := []grpc.ServerOption{
 		grpc.ChainUnaryInterceptor(interceptors...),
 		grpc.KeepaliveParams(keepalive.ServerParameters{
