--- conflicted
+++ resolved
@@ -1,12 +1,6 @@
-<<<<<<< HEAD
-go 1.21.4
-
-toolchain go1.22.1
-=======
 go 1.22
 
 toolchain go1.22.2
->>>>>>> b40bb0ab
 
 use (
 	.
