//go:build mage
// +build mage

package main

import (
	"fmt"
	"os"
	"os/exec"
	"path/filepath"
	"time"

	"github.com/fatih/color"
	"github.com/magefile/mage/mg"
	"github.com/magefile/mage/sh"
)

var (
	tools = []string{
		"github.com/bufbuild/buf/cmd/buf",
		"github.com/bufbuild/buf/cmd/protoc-gen-buf-breaking",
		"github.com/bufbuild/buf/cmd/protoc-gen-buf-lint",
		"github.com/golangci/golangci-lint/cmd/golangci-lint",
		"github.com/grpc-ecosystem/grpc-gateway/v2/protoc-gen-grpc-gateway",
		"github.com/grpc-ecosystem/grpc-gateway/v2/protoc-gen-openapiv2",
		"golang.org/x/tools/cmd/cover",
		"golang.org/x/tools/cmd/goimports",
		"google.golang.org/grpc/cmd/protoc-gen-go-grpc",
		"google.golang.org/protobuf/cmd/protoc-gen-go",
		"../internal/cmd/protoc-gen-go-flipt-sdk/...",
	}

	Default = Build
)

// Installs tools required for development
func Bootstrap() error {
	fmt.Println("Bootstrapping tools...")
	if err := os.MkdirAll("_tools", 0755); err != nil {
		return fmt.Errorf("creating dir: %w", err)
	}

	// create module if go.mod doesnt exist
	if _, err := os.Stat("_tools/go.mod"); os.IsNotExist(err) {
		cmd := exec.Command("go", "mod", "init", "tools")
		cmd.Dir = "_tools"
		cmd.Stdout = os.Stdout
		cmd.Stderr = os.Stderr
		if err := cmd.Run(); err != nil {
			return err
		}
	}

	install := []string{"install", "-v"}
	install = append(install, tools...)

	cmd := exec.Command("go", install...)
	cmd.Dir = "_tools"
	cmd.Stdout = os.Stdout
	cmd.Stderr = os.Stderr
	return cmd.Run()
}

// Builds the project similar to a release build
func Build() error {
	mg.Deps(Prep)
	fmt.Println("Building...")

	if err := build(buildModeProd); err != nil {
		return err
	}

	fmt.Println("Done.")
	fmt.Printf("\nRun the following to start Flipt:\n")
	fmt.Printf("\n%v\n", color.CyanString(`./bin/flipt [--config config/local.yml]`))
	return nil
}

// Cleans up built files
func Clean() error {
	fmt.Println("Cleaning...")

	if err := sh.RunV("go", "mod", "tidy"); err != nil {
		return fmt.Errorf("tidying go.mod: %w", err)
	}

<<<<<<< HEAD
	fmt.Println("Done.")
	fmt.Printf("\nRun the following to start Flipt server:\n")
	fmt.Printf("\n%v\n", color.CyanString(`./bin/flipt [--config config/local.yml]`))
	fmt.Printf("\nIn another shell, run the following to start the UI in dev mode:\n")
	fmt.Printf("\n%v\n", color.CyanString(`cd ui && npm run dev`))
=======
	clean := []string{"dist/*", "pkg/*", "bin/*", "ui/dist"}
	for _, dir := range clean {
		if err := os.RemoveAll(dir); err != nil {
			return fmt.Errorf("removing dir %q: %w", dir, err)
		}
	}

	return nil
}

// Prepares the project for building
func Prep() error {
	fmt.Println("Preparing...")
	mg.Deps(Clean)
	mg.Deps(UI.Build)
>>>>>>> f5d958a6
	return nil
}

type buildMode uint8

const (
	// buildModeDev builds the project for development, without bundling assets
	buildModeDev buildMode = iota
	// BuildModeProd builds the project similar to a release build
	buildModeProd
)

func build(mode buildMode) error {
	buildDate := time.Now().UTC().Format(time.RFC3339)
	buildArgs := make([]string, 0)

	switch mode {
	case buildModeProd:
		buildArgs = append(buildArgs, "-tags", "assets")
	}

	gitCommit, err := sh.Output("git", "rev-parse", "HEAD")
	if err != nil {
		return fmt.Errorf("getting git commit: %w", err)
	}

	buildArgs = append([]string{"build", "-trimpath", "-ldflags", fmt.Sprintf("-X main.commit=%s -X main.date=%s", gitCommit, buildDate)}, buildArgs...)
	buildArgs = append(buildArgs, "-o", "./bin/flipt", "./cmd/flipt/")

	return sh.RunV("go", buildArgs...)
}

type Go mg.Namespace

// Keeping these aliases for backwards compatibility for now
var Aliases = map[string]interface{}{
	"dev":   Go.Run,
	"test":  Go.Test,
	"bench": Go.Bench,
	"lint":  Go.Lint,
	"fmt":   Go.Fmt,
	"proto": Go.Proto,
}

// Runs Go benchmarking tests
func (g Go) Bench() error {
	fmt.Println("Running benchmarks...")

	if err := sh.RunV("go", "test", "-run", "XXX", "-bench", ".", "-benchmem", "-short", "./..."); err != nil {
		return err
	}

	fmt.Println("Done.")
	return nil
}

// Runs the Go server in development mode using the local config, without bundling assets
func (g Go) Run() error {
	return sh.RunV("go", "run", "./cmd/flipt/...", "--config", "config/local.yml")
}

// Builds the Go server for development, without bundling assets
func (g Go) Build() error {
	mg.Deps(Clean)
	fmt.Println("Building...")

	if err := build(buildModeDev); err != nil {
		return err
	}

	fmt.Println("Done.")
	fmt.Printf("\nRun the following to start Flipt server:\n")
	fmt.Printf("\n%v\n", color.CyanString(`./bin/flipt --config config/local.yml`))
	fmt.Printf("\nIn another shell, run the following to start the UI in dev mode:\n")
	fmt.Printf("\n%v\n", color.CyanString(`cd ui && npm run dev`))
	return nil
}

// Runs the Go tests and generates a coverage report
func (g Go) Cover() error {
	mg.Deps(Go.Test)
	fmt.Println("Running coverage...")
	return sh.RunV("go", "tool", "cover", "-html=coverage.txt")
}

var ignoreFmt = []string{"rpc/", "sdk/"}

// Formats Go code
func (g Go) Fmt() error {
	fmt.Println("Formatting...")
	files, err := findFilesRecursive(func(path string, _ os.FileInfo) bool {
		// only go files, ignoring generated files
		for _, dir := range ignoreFmt {
			if filepath.HasPrefix(path, dir) {
				return false
			}
		}
		return filepath.Ext(path) == ".go"
	})
	if err != nil {
		return fmt.Errorf("finding files: %w", err)
	}

	args := append([]string{"-w"}, files...)
	return sh.RunV("goimports", args...)
}

// Runs the Go linters
func (g Go) Lint() error {
	fmt.Println("Linting...")

	if err := sh.RunV("golangci-lint", "run"); err != nil {
		return fmt.Errorf("linting: %w", err)
	}

	return sh.RunV("buf", "lint")
}

// Generates the Go protobuf files and gRPC stubs
func (g Go) Proto() error {
	mg.Deps(Bootstrap)
	fmt.Println("Generating proto files...")
	return sh.RunV("buf", "generate")
}

// Runs the Go unit tests
func (g Go) Test() error {
	fmt.Println("Testing...")

	env := map[string]string{
		"FLIPT_TEST_DATABASE_PROTOCOL": "sqlite3",
	}

	if os.Getenv("FLIPT_TEST_DATABASE_PROTOCOL") != "" {
		env["FLIPT_TEST_DATABASE_PROTOCOL"] = os.Getenv("FLIPT_TEST_DATABASE_PROTOCOL")
	}

	return sh.RunWithV(env, "go", "test", "-v", "-covermode=atomic", "-count=1", "-coverprofile=coverage.txt", "-timeout=60s", "./...")
}

type UI mg.Namespace

// Installs UI dependencies
func (u UI) Deps() error {
	fmt.Println("Installing UI deps...")

	// TODO: only install if package.json has changed
	cmd := exec.Command("npm", "ci")
	cmd.Dir = "ui"
	cmd.Stdout = os.Stdout
	cmd.Stderr = os.Stderr
	return cmd.Run()
}

// Runs the UI in development mode
func (u UI) Run() error {
	mg.Deps(u.Deps)

	fmt.Println("Starting UI...")

	cmd := exec.Command("npm", "run", "dev")
	cmd.Dir = "ui"
	cmd.Stdout = os.Stdout
	cmd.Stderr = os.Stderr
	return cmd.Run()
}

// Builds all UI assets for release distribution
func (u UI) Build() error {
	mg.Deps(u.Deps)

	fmt.Println("Generating assets...")

	cmd := exec.Command("npm", "run", "build")
	cmd.Dir = "ui"
	cmd.Stdout = os.Stdout
	cmd.Stderr = os.Stderr

	return cmd.Run()
}

// findFilesRecursive recursively traverses from the CWD and invokes the given
// match function on each regular file to determine if the given path should be
// returned as a match. It ignores files in .git directories.
func findFilesRecursive(match func(path string, info os.FileInfo) bool) ([]string, error) {
	var matches []string
	err := filepath.Walk(".", func(path string, info os.FileInfo, err error) error {
		if err != nil {
			return err
		}

		// Don't look for files in git directories
		if info.Mode().IsDir() && filepath.Base(path) == ".git" {
			return filepath.SkipDir
		}

		if !info.Mode().IsRegular() {
			// continue
			return nil
		}

		if match(filepath.ToSlash(path), info) {
			matches = append(matches, path)
		}
		return nil
	})
	return matches, err
}<|MERGE_RESOLUTION|>--- conflicted
+++ resolved
@@ -84,13 +84,6 @@
 		return fmt.Errorf("tidying go.mod: %w", err)
 	}
 
-<<<<<<< HEAD
-	fmt.Println("Done.")
-	fmt.Printf("\nRun the following to start Flipt server:\n")
-	fmt.Printf("\n%v\n", color.CyanString(`./bin/flipt [--config config/local.yml]`))
-	fmt.Printf("\nIn another shell, run the following to start the UI in dev mode:\n")
-	fmt.Printf("\n%v\n", color.CyanString(`cd ui && npm run dev`))
-=======
 	clean := []string{"dist/*", "pkg/*", "bin/*", "ui/dist"}
 	for _, dir := range clean {
 		if err := os.RemoveAll(dir); err != nil {
@@ -106,7 +99,6 @@
 	fmt.Println("Preparing...")
 	mg.Deps(Clean)
 	mg.Deps(UI.Build)
->>>>>>> f5d958a6
 	return nil
 }
 
@@ -179,7 +171,7 @@
 
 	fmt.Println("Done.")
 	fmt.Printf("\nRun the following to start Flipt server:\n")
-	fmt.Printf("\n%v\n", color.CyanString(`./bin/flipt --config config/local.yml`))
+	fmt.Printf("\n%v\n", color.CyanString(`./bin/flipt [--config config/local.yml]`))
 	fmt.Printf("\nIn another shell, run the following to start the UI in dev mode:\n")
 	fmt.Printf("\n%v\n", color.CyanString(`cd ui && npm run dev`))
 	return nil
