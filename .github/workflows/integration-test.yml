--- conflicted
+++ resolved
@@ -22,9 +22,6 @@
     strategy:
       fail-fast: false
       matrix:
-<<<<<<< HEAD
-        test: ["envs", "envs_with_dir", "authn/token", "authn/k8s", "authn/jwt", "authz", "ofrep", "snapshot", "signing"]
-=======
         test:
           [
             "envs",
@@ -35,8 +32,8 @@
             "authz",
             "ofrep",
             "snapshot",
+            "signing"
           ]
->>>>>>> f80ce57a
     steps:
       - uses: actions/checkout@v4
 
