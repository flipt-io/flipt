# https://taskfile.dev/
version: 3

vars:
  PROJECT: flipt
  SOURCE_FILES: ./...
  UI: ui
  COVERAGE_FILE: coverage.txt

tasks:
  default:
    desc: Build the binary
    deps: [prep]
    cmds:
      - go build -trimpath -tags assets -ldflags "-X main.commit={{.GIT_COMMIT}} -X main.date={{.BUILD_DATE}}" -o {{.OUTPUT}}/{{.PROJECT}} ./cmd/{{.PROJECT}}/.
    vars:
      OUTPUT: '{{default "./bin" .OUTPUT}}'
      GIT_COMMIT:
        sh: set -e && git rev-parse --verify HEAD || ""
      BUILD_DATE:
        sh: date -u +%Y-%m-%dT%H:%M:%SZ

  prep:
    desc: Prepare for release
    cmds:
      - task: clean
      - task: proto
      - task: assets

  pkg:
    desc: Package the binary
    cmds:
      - task: default
        vars: { OUTPUT: "./pkg" }
      - mkdir -p ./pkg/config/migrations
      - cp -R ./config/migrations/ ./pkg/config/migrations/
      - cp ./config/*.yml ./pkg/config/
    vars:
      GIT_COMMIT:
        sh: set -e && git rev-parse --verify HEAD || ""

  assets:
    desc: Build the UI
    deps: [assets:deps]
    dir: "{{.UI}}"
    cmds:
      - npm run build
    sources:
      - ./{{.UI}}/static/*
      - ./{{.UI}}/src/**/*
      - ./{{.UI}}/src/**/**/*
      - ./{{.UI}}/index.html
      - ./{{.UI}}/package.json
    method: checksum

  assets:deps:
    desc: Install UI dependencies
    dir: "{{.UI}}"
    cmds:
      - npm ci
    sources:
      - ./{{.UI}}/package-lock.json
    method: checksum

  assets:dev:
    desc: Run the UI dev server
    dir: "{{.UI}}"
    cmds:
      - npm run dev

  bootstrap:
    desc: Install necessary development tools
    cmds:
      - ./script/bootstrap
    sources:
      - ./_tools/go.mod
    generates:
      - ./_tools/go.sum
    method: checksum

  build:
    desc: Run Go build
    cmds:
      - go build -trimpath -tags assets -ldflags "-X main.commit={{.GIT_COMMIT}}" -o ./bin/{{.PROJECT}} ./cmd/{{.PROJECT}}/.
    vars:
      GIT_COMMIT:
        sh: set -e && git rev-parse --verify HEAD || ""

  build:clients:
    desc: Generate Ruby and Go proto clients
    deps: [proto]
    cmds:
      - buf generate --template=buf.public.gen.yaml

  proto:
    desc: Generate protobuf files from .protos
    deps: [bootstrap]
    cmds:
      - buf generate

  dev:
    desc: Run the server and UI in development mode
    cmds:
      - script/server

  server:
    desc: Start the server
    cmds:
      - go run ./cmd/flipt/. --config ./config/local.yml --force-migrate

  clean:
    desc: Remove built assets
    cmds:
      - go mod tidy
      - go clean -i {{.SOURCE_FILES}}
      - rm -rf dist/*
      - rm -rf pkg/*
      - rm -rf bin/*

  cover:
    desc: Run test coverage
    deps: [test]
    cmds:
      - go tool cover -html={{.COVERAGE_FILE}}

  fmt:
    desc: Run goimports
    cmds:
      - goimports -w $(go list -f {{`{{.Dir}}`}} ./... | grep -v /rpc/)

  lint:
    desc: Run the linters
    cmds:
      - golangci-lint run 2>&1
      - buf lint

  test:
    desc: Run all the tests
    cmds:
      - go test {{.TEST_OPTS}} -covermode=atomic -count=1 -coverprofile={{.COVERAGE_FILE}} {{.SOURCE_FILES}} -run={{.TEST_PATTERN}} -timeout=30s
    vars:
<<<<<<< HEAD
      COVERAGE_FILE: coverage.txt
    env:
      TEST_PATTERN: .
      TEST_OPTS: -race
=======
      TEST_PATTERN: '{{.TEST_PATTERN | default "."}}'
      TEST_OPTS: '{{.TEST_OPTS | default "-race"}}'
    env:
      FLIPT_TEST_DATABASE_PROTOCOL: '{{.FLIPT_TEST_DATABASE_PROTOCOL | default "sqlite"}}'

  test:mysql:
    desc: Run all the tests with MySQL db backend
    cmds:
      - task: test
        vars: { FLIPT_TEST_DATABASE_PROTOCOL: "mysql" }

  test:postgres:
    desc: Run all the tests with Postgres db backend
    cmds:
      - task: test
        vars: { FLIPT_TEST_DATABASE_PROTOCOL: "postgres" }
>>>>>>> 6fef58bc
<|MERGE_RESOLUTION|>--- conflicted
+++ resolved
@@ -139,12 +139,6 @@
     cmds:
       - go test {{.TEST_OPTS}} -covermode=atomic -count=1 -coverprofile={{.COVERAGE_FILE}} {{.SOURCE_FILES}} -run={{.TEST_PATTERN}} -timeout=30s
     vars:
-<<<<<<< HEAD
-      COVERAGE_FILE: coverage.txt
-    env:
-      TEST_PATTERN: .
-      TEST_OPTS: -race
-=======
       TEST_PATTERN: '{{.TEST_PATTERN | default "."}}'
       TEST_OPTS: '{{.TEST_OPTS | default "-race"}}'
     env:
@@ -160,5 +154,4 @@
     desc: Run all the tests with Postgres db backend
     cmds:
       - task: test
-        vars: { FLIPT_TEST_DATABASE_PROTOCOL: "postgres" }
->>>>>>> 6fef58bc
+        vars: { FLIPT_TEST_DATABASE_PROTOCOL: "postgres" }