--- conflicted
+++ resolved
@@ -11,10 +11,6 @@
 	@if [ ! -f $(GOPATH)/bin/golangci-lint ]; then \
 		curl -sfL https://raw.githubusercontent.com/golangci/golangci-lint/master/install.sh | sh -s -- -b $(GOPATH)/bin v1.12.5; \
 	fi
-<<<<<<< HEAD
-	GO111MODULE=$(GO111MODULE) go install $(GOTOOLS)
-=======
->>>>>>> 57248c5f
 
 .PHONY: test
 test: ## Run all the tests
