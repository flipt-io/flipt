--- conflicted
+++ resolved
@@ -5,7 +5,6 @@
 
 ## Unreleased
 
-<<<<<<< HEAD
 ### Added
 
 - Redis cache support :tada: [https://github.com/markphelps/flipt/issues/633](https://github.com/markphelps/flipt/issues/633)
@@ -21,11 +20,10 @@
 
 - `cache.memory.enabled` config value is deprecated. See [Deprecations](DEPRECATIONS.md) for more info
 - `cache.memory.expiration` config value is deprecated. See [Deprecations](DEPRECATIONS.md) for more info
-=======
+
 ### Fixed
 
 - Build date was incorrect and always showed current date/time
->>>>>>> d5072321
 
 ## [v1.9.0](https://github.com/markphelps/flipt/releases/tag/v1.9.0) - 2022-07-06
 
