# Changelog

This format is based on [Keep a Changelog](https://keepachangelog.com/en/1.0.0/)
and this project adheres to [Semantic Versioning](https://semver.org/spec/v2.0.0.html).

<<<<<<< HEAD
=======
## [v1.31.2](https://github.com/flipt-io/flipt/releases/tag/v1.31.2) - 2023-11-21

### Fixed

- Make CUE schema more permissive and accepts arrays, as well as objects under variant attachments (#2422)

>>>>>>> 43fa2120
## [v1.31.1](https://github.com/flipt-io/flipt/releases/tag/v1.31.1) - 2023-11-16

### Fixed

- Support Flipt running over Git repositories with submodules (#2405)

## [v1.31.0](https://github.com/flipt-io/flipt/releases/tag/v1.31.0) - 2023-11-15

### Added

- Add support for namespaced auth tokens (#2352)
- Add constraint operator `IS ONE OF`/`IS NOT ONE OF` (#2368)
- Add rollout description to rollout cards (#2366)
- Update Colorscheme (#2363)
- Add OCI backend support (#2328)

### Changed

- Add LiteFS example for Flipt in the examples directory (#2297)

### Fixed

- No value bug for boolean constraint type (#2395)
- Support fern and customizable allowed headers via CORS (#2393)

## [v1.30.1](https://github.com/flipt-io/flipt/releases/tag/v1.30.1) - 2023-11-06

### Fixed

- Exclude health check from auth (#2350)

## [v1.30.0](https://github.com/flipt-io/flipt/releases/tag/v1.30.0) - 2023-10-31

### Added

- add flag key to variant and boolean evaluation responses (#2318)
- add subject to authentication metadata for auditing (#2299)
- `git`: support SSH authentication (#2272)

### Changed

- `ui`: redux all flag and variant state management (#2301)
- dependency updates

### Fixed

- readOnly config option should be read_only (#2298)
- Audit log path will be created if doesn't exist (#2295)

## [v1.29.1](https://github.com/flipt-io/flipt/releases/tag/v1.29.1) - 2023-10-26

### Fixed

- error about invalid offset with FS backend (#2286)

### Changed

- security: GRPC dependency updates

## [v1.29.0](https://github.com/flipt-io/flipt/releases/tag/v1.29.0) - 2023-10-23

### Added

- impl grpc health check (#2257)
- `distributions`: support updating distribution variant (#2235)
- allow disabling profiling endpoints (#2195)
- LibSQL/Turso support

### Changed

- Add default namespace in the sync store layer for FS implementations

## [v1.28.2](https://github.com/flipt-io/flipt/releases/tag/v1.28.2) - 2023-10-13

### Fixed

- `service/middleware`: use separate cache keys for old and new evaluations (#2237)

## [v1.28.1](https://github.com/flipt-io/flipt/releases/tag/v1.28.1) - 2023-10-04

### Fixed

- csp header for monaco editor (#2200)
- specify region to fix s3 feature (#2193)

## [v1.28.0](https://github.com/flipt-io/flipt/releases/tag/v1.28.0) - 2023-10-02

### Added

- `ui`: Rules tab (#2176)
- Add requestID to batch response (#2177)
- `cli`: Gen docs (#2173)
- `storage/fs`: Allow FS backends to understand multi-document YAML files
- `cli`: config edit command (#2169)
- support export otel telemetry directly over http(s) (#2155)
- `cli`: cmd shell completions (#2168)
- `import/export`: add support for exporting multiple namespaces and all namespaces
- `cli`: config init (#2147)
- `import/export`: add functionality for importing YAML stream
- `tracing`: add OTLP headers config (#2148)
- `audit`: Add webhook templating for generic request to webhooks

### Changed

- Dependency Updates

### Fixed

- export over https (#2152)

## [v1.27.2](https://github.com/flipt-io/flipt/releases/tag/v1.27.2) - 2023-09-21

### Fixed

- `security`: dont marshal secrets to JSON

## [v1.27.1](https://github.com/flipt-io/flipt/releases/tag/v1.27.1) - 2023-09-18

### Added

- Add token type and actions to audit event filter (#2121)

### Fixed

- `webhook`: Rewind HTTP request body upon request failure (#2143)
- Default config allow env overrides (#2144)

## [v1.27.0](https://github.com/flipt-io/flipt/releases/tag/v1.27.0) - 2023-09-13

### Added

- Audit info to telemetry (#2116)
- Webhook configuration for sending event payloads (#2087)
- `events`: Add feature for scoping the emission of events
- Datadog as an exporter for OTLP traces (#2083)
- Default config (#2067)
- Support page instead of link to docs (#2063)
- Ability to set default theme for UI (#2062)

### Changed

- `flipt/validate`: build entire snapshot on validate (#2093)
- Dependency updates

### Fixed

- `build/generate`: add exposed port to flipt (#2060)

## [v1.26.1](https://github.com/flipt-io/flipt/releases/tag/v1.26.1) - 2023-09-09

### Fixed

- `cmd/import`: check for correct not found error on create namespace (#2082)
- `ext`: attempt to import when namespace exists on create namespace (#2089)
- `schema`: make rollout description optional in cue schema (#2091)

## [v1.26.0](https://github.com/flipt-io/flipt/releases/tag/v1.26.0) - 2023-08-28

### Added

- exp: Homebrew tap (#2044)
- Switch to monaco editor for console (#2040)
- default to ~/Library/Application\ Support/flipt for db sqlite file on mac (#2039)
- `auth`: Add parameters for pkce flow
- `auth`: OAuth for GitHub (#2016)

### Changed

- Dependency updates

### Fixed

- hover icon visibility for copy key to clipboard in lightmode (#2056)

## [v1.25.2](https://github.com/flipt-io/flipt/releases/tag/v1.25.2) - 2023-08-23

### Fixed

- `internal/ext`: add 1.1 to versions and validate explicit 1.2 (#2042)

## [v1.25.1](https://github.com/flipt-io/flipt/releases/tag/v1.25.1) - 2023-08-21

### Fixed

- cache shadow var when setting up middleware (#2017)

## [v1.25.0](https://github.com/flipt-io/flipt/releases/tag/v1.25.0) - 2023-08-16

### Added

- `ui`: copy flag/segment key to clipboard button in ui (#1987)
- `storage/cache`: add redis connection optional params (#1983)
- `ui`: Force readonly (#1973)
- `fs/s3`: Add support for prefix filtering (#1938)
- `config/flipt.schema.*`: add oidc provider scopes property (#1946)
- `segment-anding`: the ability to and or or multiple segments in rules and rollouts (#1941)

### Changed

- `fs`: Graduate filesystem storage (#1976)

### Fixed

- `ui`: make flags/segments inputs disabled in readonly mode (#1986)

## [v1.24.2](https://github.com/flipt-io/flipt/releases/tag/v1.24.2) - 2023-08-07

### Fixed

- `ui`: rule form inputs in darkmode (#1968)
- store namespace in localstorage (#1950)
- dont clear all localstorage on 401 (#1951)

## [v1.24.1](https://github.com/flipt-io/flipt/releases/tag/v1.24.1) - 2023-08-01

### Fixed

- fix(auth/middleware): only enforce email matches on OIDC method tokens (#1934)

## [v1.24.0](https://github.com/flipt-io/flipt/releases/tag/v1.24.0) - 2023-07-31

### Added

- boolean flag type, rollouts, and new evaluation routes :tada: (#1824)
- `fs/s3`: Initial support for s3 filesystem backend (#1900)
- `email`: Add email matching logic for whitelisting OIDC
- `build`: add mage dagger:run generate:screenshots (#1868)
- add cache to get evaluation rules storage method (#1910)

### Changed

- unhide validate command (#1909)
- add rudineirk as a contributor for code (#1913)
- add ahobson as a contributor for code (#1905)
- Dependency updates

### Fixed

- renable pprof (#1912)
- dagger cli test (#1899)
- `ui`: memoize selectors for namespaces (#1837)

## [v1.23.3](https://github.com/flipt-io/flipt/releases/tag/v1.23.3) - 2023-07-06

### Fixed

- potential panic in `flipt validate` (#1831)
- support variant desc in cue import schema (#1828)

### Changed

- Dependency updates

## [v1.23.2](https://github.com/flipt-io/flipt/releases/tag/v1.23.2) - 2023-07-03

### Added

- 'Share Feedback' link in app footer (#1812)

### Changed

- trim trailing slash off of http request if exists
- `config`: ensure JSON schema validates the default configuration (#1788)
- `config`: ensure default config passes CUE validation (#1758)
- return 400 for invalid page token"
- `integration`: ensure all list limits are enforced correctly
- Dependency updates

### Fixed

- Fix `flipt validate` command (#1811)
- context cancelled/deadline exceeded errors coming back internal (#1803)
- prevent overwriting URL struct (#1784) for trailing slash change

## [v1.23.1](https://github.com/flipt-io/flipt/releases/tag/v1.23.1) - 2023-06-15

### Added

- Ability to configure use of prepared statements (for enabling PGBouncer) (#1750)
- `telemetry`: track storage type and experimental features (#1745)

### Changed

- Dependency updates

### Fixed

- `storage/sql`: set binary_parameters=yes for lib/pq when prepared statements disabled (#1753)
- UI: input bg / text in darkmode (#1752)
- count rules was not taking flagKey into account (#1738)
- tag prefix for build info/release links (#1757)

## [v1.23.0](https://github.com/flipt-io/flipt/releases/tag/v1.23.0) - 2023-06-12

### Added

- UI: Darkmode (#1692)
- UI: Copy to namespace (#1731)
- UI: Support for read-only mode (#1709)
- check source file from different places for configuration if they exist (#1650)
- Experimental: support for filesystem/git backends (#1714)
- Flipt Validate (#1642)
- add namespace to export, check for match on import (#1645)
- add storage configuration to support multiple backend types (#1644)

### Changed

- `integration`: ensure public and auth self routes are reachable (#1729)
- `cli`: ensure user configuration path supported (#1727)
- `storage/sql`: handle null description on constraint during GetSegment (#1654)
- UI: switch namespaces to use Redux (#1680)
- `build`: define CLI tests using dagger pipelines (#1679)
- Dependency updates

### Fixed

- UI: disable flag toggle in read-only mode (#1719)
- cross namespaced constraints (#1721)
- `mage`: install package-changed as dev dependency (#1716)
- UI: catch errs on call to namespaces API in namespace form (#1687)
- Get the openfeature example working (#1665)
- panic if no import file name provided (#1658)

## [v1.22.1](https://github.com/flipt-io/flipt/releases/tag/v1.22.1) - 2023-05-24

### Fixed

- `storage/sql`: handle null description on constraint during GetSegment

## [v1.22.0](https://github.com/flipt-io/flipt/releases/tag/v1.22.0) - 2023-05-23

### Added

- Datetime constraint type (#1602)
- Add optional description to constraints (#1581)

### Changed

- Dependency updates

## [v1.21.1](https://github.com/flipt-io/flipt/releases/tag/v1.21.1) - 2023-05-05

### Fixed

- `storage/sql`: paginated walk for resources using joins (#1584)

## [v1.21.0](https://github.com/flipt-io/flipt/releases/tag/v1.21.0) - 2023-05-02

### Added

- OTEL implementation for audit sinks (#1458)
- Error highlighting in console (#1528)
- Additional telemetry data captured re: database, cache and authentication (#1527)

### Fixed

- `cmd/flipt`: restore console logger defaults on fatal (#1550)
- `grpc/middleware`: set timestamp on each batch evaluate response (#1545)

### Changed

- Dependency updates

## [v1.20.2](https://github.com/flipt-io/flipt/releases/tag/v1.20.2) - 2023-05-05

### Fixed

- `storage/sql`: paginated walk for resources using joins (#1584)

## [v1.20.1](https://github.com/flipt-io/flipt/releases/tag/v1.20.1) - 2023-04-27

### Fixed

- `grpc/middleware`: set timestamp on each batch evaluate response (#1545)

## [v1.20.0](https://github.com/flipt-io/flipt/releases/tag/v1.20.0) - 2023-04-11

### Added

- Support for 'namespacing' / multi-environments. All types can now belong to a namespace allowing you to seperate your flags/segments/etc.

### Changed

- `sdk/go`: add details regarding the HTTP transport (#1435)
- All existing objects have been moved to the 'default' namespace to be fully backward compatible.
- Import/Export have been updated to be 'namespace-aware'
- Dependency updates

### Fixed

- `cmd/import`: re-open migration after dropping on import
- protojson to use DiscardUnknown option for backwards compatibility (#1453)
- `rpc/flipt`: move all openapi annotations into yaml file (#1437)

## [v1.19.5](https://github.com/flipt-io/flipt/releases/tag/v1.19.5) - 2023-05-05

### Fixed

- `storage/sql`: paginated walk for resources using joins (#1584)

## [v1.19.4](https://github.com/flipt-io/flipt/releases/tag/v1.19.4) - 2023-04-27

### Fixed

- `grpc/middleware`: set timestamp on each batch evaluate response (#1545)

## [v1.19.3](https://github.com/flipt-io/flipt/releases/tag/v1.19.3) - 2023-03-22

### Changed

- Upgraded to Go 1.20
- Dependency updates

## [v1.19.2](https://github.com/flipt-io/flipt/releases/tag/v1.19.2) - 2023-03-15

### Changed

- Dependency updates
- Return better error messages for grpc-gateway errors [#1397](https://github.com/flipt-io/flipt/pull/1397)

### Fixed

- Import/Export for CockroachDB [#1399](https://github.com/flipt-io/flipt/pull/1399)

## [v1.19.1](https://github.com/flipt-io/flipt/releases/tag/v1.19.1) - 2023-02-27

### Changed

- Dependency updates
- UI: combobox shows 'No results found' if no input matches

### Fixed

- UI: issue where Edit Rule submit button was disabled [ui #108](https://github.com/flipt-io/flipt-ui/pull/108)

## [v1.19.0](https://github.com/flipt-io/flipt/releases/tag/v1.19.0) - 2023-02-22 :lock:

### Added

- UI: Settings/API Tokens management
- Enable ability to specify bootstrap token [#1350](https://github.com/flipt-io/flipt/1350)
- Kubernetes Authentication Method [#1344](https://github.com/flipt-io/flipt/1344)

### Changed

- Dependency updates
- Switch to official redis client and redis-cache/v9 [#1345](https://github.com/flipt-io/flipt/1345)

## [v1.18.2](https://github.com/flipt-io/flipt/releases/tag/v1.18.2) - 2023-02-14 :heart:

### Added

- OpenTelemetry: support for Zipkin exporter [#1323](https://github.com/flipt-io/flipt/pull/1323)
- OpenTelemetry: support for OTLP exporter [#1324](https://github.com/flipt-io/flipt/pull/1324)

### Changed

- Deprecated `tracing.jaeger.enabled` [#1316](https://github.com/flipt-io/flipt/pull/1316)
- Added `frame-ancestors` directive to `Content-Security-Policy` header [#1317](https://github.com/flipt-io/flipt/pull/1317)

### Fixed

- UI: Clear session if 401 is returned from server [ui #88](https://github.com/flipt-io/flipt-ui/pull/88)
- Ensure all authentication methods are being cleaned up [#1337](https://github.com/flipt-io/flipt/pull/1337)
- Ensure failed cookie auth attempt clears cookies [#1336](https://github.com/flipt-io/flipt/pull/1336)
- 500 error when providing invalid base64 encoded page token [#1314](https://github.com/flipt-io/flipt/pull/1314)

## [v1.18.1](https://github.com/flipt-io/flipt/releases/tag/v1.18.1) - 2023-02-02

### Added

- Set Content-Security-Policy and `X-Content-Type-Options` headers [#1293](https://github.com/flipt-io/flipt/pull/1293)
- Ability to customize log keys/format [#1295](https://github.com/flipt-io/flipt/pull/1295)
- Additional OpenTelemetry annotations for `GetFlag` and `Evaluate` calls [#1306](https://github.com/flipt-io/flipt/pull/1306)
- UI: Visual indicator on submitting + success message [ui #52](https://github.com/flipt-io/flipt-ui/pull/52)

### Changed

- Dependency updates
- UI: Clear session on logout, change session storage format [ui #64](https://github.com/flipt-io/flipt-ui/pull/64)

### Fixed

- ListX calls could potentially lock the DB if running in SQLite. Also a nice performance boost [#1297](https://github.com/flipt-io/flipt/pull/1297)
- UI: Bug where editing constraint values did not pre-populate with existing values [ui #67](https://github.com/flipt-io/flipt-ui/pull/67)
- UI: Regression where we weren't showing help text when creating rule with no variants [ui #58](https://github.com/flipt-io/flipt-ui/pull/58)

## [v1.18.0](https://github.com/flipt-io/flipt/releases/tag/v1.18.0) - 2023-01-23

### Added

- UI: Login via OIDC [ui #41](https://github.com/flipt-io/flipt-ui/pull/41)
- UI: Validate distribution percentages [ui #37](https://github.com/flipt-io/flipt-ui/pull/37)
- New `auth.ExpireAuthenticationSelf` endpoint to expire a user's own authentication [#1279](https://github.com/flipt-io/flipt/pull/1279)

### Changed

- Dev: Switched from Task to Mage [#1273](https://github.com/flipt-io/flipt/pull/1273)
- Authentication metadata structure changed to JSON object [#1275](https://github.com/flipt-io/flipt/pull/1275)
- Dev: Make developing the UI easier by proxying `:8080` to vite [#1278](https://github.com/flipt-io/flipt/pull/1278)
- Dependency updates

### Fixed

- Setting Authentication cookies on localhost [#1274](https://github.com/flipt-io/flipt/pull/1274)
- Panic in `/meta` endpoints when Authentication was required but not present [#1277](https://github.com/flipt-io/flipt/pull/1277)
- Don't set empty CSRF cookie [#1280](https://github.com/flipt-io/flipt/pull/1280)
- Bootstrapping command in mage [#1281](https://github.com/flipt-io/flipt/pull/1281)
- Removed duplicate shutdown log [#1282](https://github.com/flipt-io/flipt/pull/1282)

## [v1.17.1](https://github.com/flipt-io/flipt/releases/tag/v1.17.0) - 2023-01-13

### Fixed

- UI: Fix useEffect warnings from eslint [ui #21](https://github.com/flipt-io/flipt-ui/pull/21)
- UI: Show info about creating rule with no variants [ui #22](https://github.com/flipt-io/flipt-ui/pull/22)
- UI: Fix issue where key was changing when updating flag/segment name [ui #25](https://github.com/flipt-io/flipt-ui/pull/25)
- UI: Fixed issue where segment form would reset when changing matchType [ui #26](https://github.com/flipt-io/flipt-ui/pull/26)
- UI: Fixed auto key generation from name weirdness [ui #27](https://github.com/flipt-io/flipt-ui/pull/27)

## [v1.17.0](https://github.com/flipt-io/flipt/releases/tag/v1.17.0) - 2023-01-12

### Added

- Brand new UI / UX :tada:
- JSON/CUE schema [#1196](https://github.com/flipt-io/flipt/pull/1196)
- Support config file versioning [#1225](https://github.com/flipt-io/flipt/pull/1225)
- OIDC Auth Methods [#1197](https://github.com/flipt-io/flipt/pull/1197)
- List API for Auth Methods [#1240](https://github.com/flipt-io/flipt/pull/1240)

### Changed

- Move `/meta` API endpoints behind authentication [#1250](https://github.com/flipt-io/flipt/pull/1250)
- Dependency updates

### Deprecated

- Deprecates `ui.enabled` in favor of always enabling the UI

### Fixed

- Don't print to stdout with color when using JSON log format [#1188](https://github.com/flipt-io/flipt/pull/1188) 

### Removed

- Embedded swagger/openapiv2 API docs in favor of hosted / openapiv3 API docs [#1241](https://github.com/flipt-io/flipt/pull/1241)

## [v1.16.0](https://github.com/flipt-io/flipt/releases/tag/v1.16.0) - 2022-11-30

### Added

- Automatic authentication background cleanup process [#1161](https://github.com/flipt-io/flipt/pull/1161).

### Fixed

- Fix configuration unmarshalling from `string` to `[]string` to delimit on `" "` vs `","` [#1179](https://github.com/flipt-io/flipt/pull/1179)
- Dont log warnings when telemetry cannot report [#1156](https://github.com/flipt-io/flipt/pull/1156)

### Changed

- Switched to use otel abstractions for recording metrics [#1147](https://github.com/flipt-io/flipt/pull/1147).
- Dependency updates

## [v1.15.1](https://github.com/flipt-io/flipt/releases/tag/v1.15.1) - 2022-11-28

### Fixed

- Authentication API read operations have been appropriately mounted and no longer return 404.

## [v1.15.0](https://github.com/flipt-io/flipt/releases/tag/v1.15.0) - 2022-11-17

### Added

- Token-based authentication [#1097](https://github.com/flipt-io/flipt/pull/1097)

### Changed

- Linting for markdown
- Merge automation for dependabot updates
- Dependency updates

## [v1.14.0](https://github.com/flipt-io/flipt/releases/tag/v1.14.0) - 2022-11-02

### Added

- `reason` field in `EvaluationResponse` payload detailing why the request evaluated to the given result [#1099](https://github.com/flipt-io/flipt/pull/1099)

### Deprecated

- Deprecated both `db.migrations.path` and `db.migrations_path` [#1096](https://github.com/flipt-io/flipt/pull/1096)

### Fixed

- Propogating OpenTelemetry spans through Flipt [#1112](https://github.com/flipt-io/flipt/pull/1112)

## [v1.13.0](https://github.com/flipt-io/flipt/releases/tag/v1.13.0) - 2022-10-17

### Added

- Page token based pagination for `list` methods for forward compatibility with
  future versions of the API [#936](https://github.com/flipt-io/flipt/issues/936)
- Support for CockroachDB :tada: [#1064](https://github.com/flipt-io/flipt/pull/1064)

### Changed

- Validation for `list` methods now requires a `limit` if requesting with an `offset` or `page_token`
- Replaced OpenTracing with OpenTelemetry [#576](https://github.com/flipt-io/flipt/issues/576)
- Updated favicon to new logo
- Documentation link in app no longer uses redirects
- Dependency updates

### Deprecated

- Deprecated `offset` in `list` methods in favor of `page_token` [#936](https://github.com/flipt-io/flipt/issues/936)

### Fixed

- Correctly initialize shutdown context after interrupt [#1057](https://github.com/flipt-io/flipt/pull/1057)

### Removed

- Removed stacktrace from error logs [#1066](https://github.com/flipt-io/flipt/pull/1066)

## [v1.12.1](https://github.com/flipt-io/flipt/releases/tag/v1.12.1) - 2022-09-30

### Fixed

- Issue where parsing value with incorrect type would return 500 from the evaluation API [#1047](https://github.com/flipt-io/flipt/pull/1047)

### Changed

- Dependency updates
- Use testcontainers for MySQL/Postgres tests to run locally [#1045](https://github.com/flipt-io/flipt/pull/1045)

## [v1.12.0](https://github.com/flipt-io/flipt/releases/tag/v1.12.0) - 2022-09-22

### Added

- Ability to log as structure JSON [#1027](https://github.com/flipt-io/flipt/pull/1027)
- Ability to configure GRPC log level seperately from main service log level [#1029](https://github.com/flipt-io/flipt/pull/1029)

### Changed

- Configuration 'enums' are encoding correctly as JSON [#1030](https://github.com/flipt-io/flipt/pull/1030)
- Dependency updates

### Fixed

- Rendering of clone icon for variants/constraints [#1038](https://github.com/flipt-io/flipt/pull/1038)

## [v1.11.0](https://github.com/flipt-io/flipt/releases/tag/v1.11.0) - 2022-09-12

### Added

- Redis example [#968](https://github.com/flipt-io/flipt/pull/968)
- Support for arm64 builds [#1005](https://github.com/flipt-io/flipt/pull/1005)

### Changed

- Updated to Go 1.18 [#1016](https://github.com/flipt-io/flipt/pull/1016)
- Replaces Logrus with Zap logger [#1020](https://github.com/flipt-io/flipt/pull/1020)
- Updated Buf googleapis version [#1011](https://github.com/flipt-io/flipt/pull/1011)
- Dependency updates

## [v1.10.1](https://github.com/flipt-io/flipt/releases/tag/v1.10.1) - 2022-09-01

### Fixed

- (Ported from v1.9.1) Issue when not using `netgo` build tag during build, resulting in native dns resolution not working for some cases in k8s. See  [https://github.com/flipt-io/flipt/issues/993](https://github.com/flipt-io/flipt/issues/993).

## [v1.10.0](https://github.com/flipt-io/flipt/releases/tag/v1.10.0) - 2022-07-27

### Added

- Redis cache support :tada: [https://github.com/flipt-io/flipt/issues/633](https://github.com/flipt-io/flipt/issues/633)
- Support for pretty printing JSON responses from API (via ?pretty=true or setting `Accept: application/json+pretty` header)
- Configuration warnings/deprecations are displayed in console at startup

### Changed

- Ping database on startup to check if it's alive
- Default cache TTL is 1m. Previously there was no TTL for the in memory cache.
- Dependency updates

### Deprecated

- `cache.memory.enabled` config value is deprecated. See [Deprecations](DEPRECATIONS.md) for more info
- `cache.memory.expiration` config value is deprecated. See [Deprecations](DEPRECATIONS.md) for more info

### Fixed

- Build date was incorrect and always showed current date/time
- Button spacing issue on targeting page
- Docker compose examples run again after switch to non-root user 

## [v1.9.1](https://github.com/flipt-io/flipt/releases/tag/v1.9.1) - 2022-09-01

### Fixed

- Issue when not using `netgo` build tag during build, resulting in native dns resolution not working for some cases in k8s. See  [https://github.com/flipt-io/flipt/issues/993](https://github.com/flipt-io/flipt/issues/993).

## [v1.9.0](https://github.com/flipt-io/flipt/releases/tag/v1.9.0) - 2022-07-06

### Changed

- Module name changed to `go.flipt.io/flipt` [https://github.com/flipt-io/flipt/pull/898](https://github.com/flipt-io/flipt/pull/898)
- Upgraded NodeJS to v18 [https://github.com/flipt-io/flipt/pull/911](https://github.com/flipt-io/flipt/pull/911)
- Removed Yarn in favor of NPM [https://github.com/flipt-io/flipt/pull/916](https://github.com/flipt-io/flipt/pull/916)
- Switched to ViteJS for UI build instead of Webpack [https://github.com/flipt-io/flipt/pull/924](https://github.com/flipt-io/flipt/pull/924)
- All UI dependencies are now bundled as well, instead of pulling from external sources (e.g. FontAwesome) [https://github.com/flipt-io/flipt/pull/924](https://github.com/flipt-io/flipt/pull/924)
- Telemetry no longer outputs log messages in case of errors or in-ability to connect [https://github.com/flipt-io/flipt/pull/926](https://github.com/flipt-io/flipt/pull/926)
- Telemetry will not run in dev or snapshot mode [https://github.com/flipt-io/flipt/pull/926](https://github.com/flipt-io/flipt/pull/926)
- Dependency updates

## [v1.8.3](https://github.com/flipt-io/flipt/releases/tag/v1.8.3) - 2022-06-08

### Changed

- Re-added ability to create rules for flags without any variants [https://github.com/flipt-io/flipt/issues/874](https://github.com/flipt-io/flipt/issues/874)

## [v1.8.2](https://github.com/flipt-io/flipt/releases/tag/v1.8.2) - 2022-04-27

### Fixed

- Broken rules reordering resulting from GRPC update [https://github.com/flipt-io/flipt/pull/836](https://github.com/flipt-io/flipt/pull/836)

## [v1.8.1](https://github.com/flipt-io/flipt/releases/tag/v1.8.1) - 2022-04-18

### Changed

- Updated telemetry to not run if `CI` is set
- Updated telemtry to flush on each batch
- Dependency updates

### Fixed

- Update CORS middleware to handle Vary header properly [https://github.com/flipt-io/flipt/pull/803](https://github.com/flipt-io/flipt/pull/803)

## [v1.8.0](https://github.com/flipt-io/flipt/releases/tag/v1.8.0) - 2022-04-06

### Added

- Helm Chart [https://github.com/flipt-io/flipt/pull/777](https://github.com/flipt-io/flipt/pull/777)
- Basic anonymous telemetry [https://github.com/flipt-io/flipt/pull/790](https://github.com/flipt-io/flipt/pull/790). Can be disabled via config.

### Changed

- Updated protoc/protobuf to v1.28 [https://github.com/flipt-io/flipt/pull/768](https://github.com/flipt-io/flipt/pull/768)
- Updated CODE_OF_CONDUCT.md with my new email address
- Updated README.md with link to [Flipt Sandbox](https://try.flipt.io)
- Updated README.md with link to Discord

## [v1.7.0](https://github.com/flipt-io/flipt/releases/tag/v1.7.0) - 2022-03-22

### Added

- Ability to quickly copy constraints/variants for easier creation [https://github.com/flipt-io/flipt/pull/754](https://github.com/flipt-io/flipt/pull/754)

### Changed

- Disallow empty rule creation in UI [https://github.com/flipt-io/flipt/issues/758](https://github.com/flipt-io/flipt/issues/758)
- `trimpath` added as [`go build` flag](https://pkg.go.dev/cmd/go#hdr-Compile_packages_and_dependencies) for builds [https://github.com/flipt-io/flipt/pull/722](https://github.com/flipt-io/flipt/pull/722)
- Base alpine image updated to 3.15.1 [https://github.com/flipt-io/flipt/pull/757](https://github.com/flipt-io/flipt/pull/757)
- Dependency updates

## [v1.6.3](https://github.com/flipt-io/flipt/releases/tag/v1.6.3) - 2022-02-21

### Added

- Test for failure to increment expected migration versions [https://github.com/flipt-io/flipt/issues/706](https://github.com/flipt-io/flipt/issues/706)
- All dependency licenses [https://github.com/flipt-io/flipt/pull/714](https://github.com/flipt-io/flipt/pull/714)

### Changed

- Dependency updates

### Fixed

- Potential null pointer bugs in importer found by fuzzing [https://github.com/flipt-io/flipt/pull/713](https://github.com/flipt-io/flipt/pull/713)

## [v1.6.2](https://github.com/flipt-io/flipt/releases/tag/v1.6.2) - 2022-02-19

### Fixed

- Issue with missing Segment.MatchType in export [https://github.com/flipt-io/flipt/issues/710](https://github.com/flipt-io/flipt/issues/710)
- Issue with version not showing in UI (again)

## [v1.6.1](https://github.com/flipt-io/flipt/releases/tag/v1.6.1) - 2022-02-13

### Fixed

- Issue where migrations were not checked against latest version
- Issue where version was not showing in UI

## [v1.6.0](https://github.com/flipt-io/flipt/releases/tag/v1.6.0) - 2022-02-13

### Added

- Flipt now shows if there is an update available in the UI [https://github.com/flipt-io/flipt/pull/650](https://github.com/flipt-io/flipt/pull/650). Can be disabled via config.
- Variants now support JSON attachments :tada: ! [https://github.com/flipt-io/flipt/issues/188](https://github.com/flipt-io/flipt/issues/188)
- Import/Export of variant attachment JSON marshal as YAML for human readability [https://github.com/flipt-io/flipt/issues/697](https://github.com/flipt-io/flipt/issues/697)

### Changed

- Dependency updates
- Update JS to ES6 syntax
- Flipt now runs without root user in Docker [https://github.com/flipt-io/flipt/pull/659](https://github.com/flipt-io/flipt/pull/659)
- Changed development task runner to [Task](https://taskfile.dev/#/) from `make`
- Re-configured how Flipt is built in a [devcontainer](https://code.visualstudio.com/docs/remote/devcontainer-cli#_building-a-dev-container-image)

## [v1.5.1](https://github.com/flipt-io/flipt/releases/tag/v1.5.1) - 2022-01-26

### Fixed

- Backwards compatability issue with using `null` as a string field in the `context` map for `Evaluate`. [https://github.com/flipt-io/flipt/issues/664](https://github.com/flipt-io/flipt/issues/664)

## [v1.5.0](https://github.com/flipt-io/flipt/releases/tag/v1.5.0) - 2022-01-11

### Changed

- Dependency updates
- Upgrade UI packages and fix linter errors [https://github.com/flipt-io/flipt/pull/625](https://github.com/flipt-io/flipt/pull/625)
- Upgraded required nodeJS version to 16

## [v1.4.0](https://github.com/flipt-io/flipt/releases/tag/v1.4.0) - 2021-08-07

### Added

- Ability to exclude `NotFound` errors in `BatchEvaluate` calls [https://github.com/flipt-io/flipt/pull/518](https://github.com/flipt-io/flipt/pull/518)

### Changed

- Dependency updates
- Add commit hash to dev build [https://github.com/flipt-io/flipt/pull/517](https://github.com/flipt-io/flipt/pull/517)
- Remove `packr` in favor of using Go 1.16 `go embed` for embedding assets [https://github.com/flipt-io/flipt/pull/492](https://github.com/flipt-io/flipt/pull/492)
- Updated process to create new releases [https://github.com/flipt-io/flipt/pull/482](https://github.com/flipt-io/flipt/pull/482)

### Fixed

- Bug when trying to add two variants of a flag to the same rule in the UI [https://github.com/flipt-io/flipt/issues/515](https://github.com/flipt-io/flipt/issues/515)

## [v1.3.0](https://github.com/flipt-io/flipt/releases/tag/v1.3.0) - 2021-06-14

### Changed

- Bunch of dependencies updated.
- [Development](DEVELOPMENT.md) updated to work with VS Remote Containers / GH Codespaces.
- Development docker image changed to be Debian based.

### Fixed

- Segment search autocompletion now works correctly when defining a rule [https://github.com/flipt-io/flipt/issues/462](https://github.com/flipt-io/flipt/issues/462)

## [v1.2.1](https://github.com/flipt-io/flipt/releases/tag/v1.2.1) - 2021-03-09

### Fixed

- Downgrade Buefy dependency to fix [https://github.com/flipt-io/flipt/issues/394](https://github.com/flipt-io/flipt/issues/394) and [https://github.com/flipt-io/flipt/issues/391](https://github.com/flipt-io/flipt/issues/391)

## [v1.2.0](https://github.com/flipt-io/flipt/releases/tag/v1.2.0) - 2021-02-14 :heart:

### Changed

- Don't error on evaluating flags that are disabled, return no match instead [https://github.com/flipt-io/flipt/pull/382](https://github.com/flipt-io/flipt/pull/382)
- Dependency updates

## [v1.1.0](https://github.com/flipt-io/flipt/releases/tag/v1.1.0) - 2021-01-15

### Changed

- Bumped dependencies
- Ignore disabled flags on batch evaluate instead of erroring [https://github.com/flipt-io/flipt/pull/376](https://github.com/flipt-io/flipt/pull/376)

## [v1.0.0](https://github.com/flipt-io/flipt/releases/tag/v1.0.0) - 2020-10-31

Happy Halloween! Flipt goes 1.0.0 today! :jack_o_lantern:

### Changed

- Bumped dependencies
- Upgrade to Go 1.15

## [v0.18.1](https://github.com/flipt-io/flipt/releases/tag/v0.18.1) - 2020-09-30

### Added

- Reflection to grpc server for usage with generic clients [https://github.com/flipt-io/flipt/pull/345](https://github.com/flipt-io/flipt/pull/345)

### Changed

- Bumped dependencies
- Added colorful output for new version available instead of normal log message
- Publishing Docker images to [ghcr.io](https://docs.github.com/en/free-pro-team@latest/packages/getting-started-with-github-container-registry/about-github-container-registry)

## [v0.18.0](https://github.com/flipt-io/flipt/releases/tag/v0.18.0) - 2020-08-02

### Added

- Ability to configure database without using URL [https://github.com/flipt-io/flipt/issues/316](https://github.com/flipt-io/flipt/issues/316)

## [v0.17.1](https://github.com/flipt-io/flipt/releases/tag/v0.17.1) - 2020-07-16

### Fixed

- Don't log database url/credentials on startup [https://github.com/flipt-io/flipt/issues/319](https://github.com/flipt-io/flipt/issues/319)

## [v0.17.0](https://github.com/flipt-io/flipt/releases/tag/v0.17.0) - 2020-07-10

### Added

- Check for newer versions of Flipt on startup. Can be disabled by setting `meta.check_for_updates=false` in config. [https://github.com/flipt-io/flipt/pull/311](https://github.com/flipt-io/flipt/pull/311)
- Ability to configure database connections [https://github.com/flipt-io/flipt/pull/313](https://github.com/flipt-io/flipt/pull/313)
- Prometheus metrics around database connections [https://github.com/flipt-io/flipt/pull/314](https://github.com/flipt-io/flipt/pull/314)
- OpenTracing/Jaeger support [https://github.com/flipt-io/flipt/pull/315](https://github.com/flipt-io/flipt/pull/315)

### Changed

- Update FQDN for cache metrics

## [v0.16.1](https://github.com/flipt-io/flipt/releases/tag/v0.16.1) [Backport] - 2020-07-16

### Fixed

- Don't log database url/credentials on startup [https://github.com/flipt-io/flipt/issues/319](https://github.com/flipt-io/flipt/issues/319)

## [v0.16.0](https://github.com/flipt-io/flipt/releases/tag/v0.16.0) - 2020-06-29

### Added

- MySQL support: [https://github.com/flipt-io/flipt/issues/224](https://github.com/flipt-io/flipt/issues/224)

## [v0.15.0](https://github.com/flipt-io/flipt/releases/tag/v0.15.0) - 2020-06-03

### Added

- Batch Evaluation [https://github.com/flipt-io/flipt/issues/61](https://github.com/flipt-io/flipt/issues/61)

## [v0.14.1](https://github.com/flipt-io/flipt/releases/tag/v0.14.1) - 2020-05-27

### Changed

- Colons are no longer allowed in flag or segment keys [https://github.com/flipt-io/flipt/issues/262](https://github.com/flipt-io/flipt/issues/262)

## [v0.14.0](https://github.com/flipt-io/flipt/releases/tag/v0.14.0) - 2020-05-16

### Added

- Ability to import from STDIN [https://github.com/flipt-io/flipt/issues/278](https://github.com/flipt-io/flipt/issues/278)

### Changed

- Updated several dependencies

## [v0.13.1](https://github.com/flipt-io/flipt/releases/tag/v0.13.1) - 2020-04-05

### Added

- End to end UI tests [https://github.com/flipt-io/flipt/issues/216](https://github.com/flipt-io/flipt/issues/216)

### Changed

- Updated several dependencies

### Fixed

- Variant/Constraint columns always showing 'yes' in UI [https://github.com/flipt-io/flipt/issues/258](https://github.com/flipt-io/flipt/issues/258)

## [v0.13.0](https://github.com/flipt-io/flipt/releases/tag/v0.13.0) - 2020-03-01

### Added

- `export` and `import` commands to export and import data [https://github.com/flipt-io/flipt/issues/225](https://github.com/flipt-io/flipt/issues/225)
- Enable response time histogram metrics for Prometheus [https://github.com/flipt-io/flipt/pull/234](https://github.com/flipt-io/flipt/pull/234)

### Changed

- List calls are no longer cached because of pagination

### Fixed

- Issue where `GetRule` would not return proper error if rule did not exist

## [v0.12.1](https://github.com/flipt-io/flipt/releases/tag/v0.12.1) - 2020-02-18

### Fixed

- Issue where distributions did not always maintain order during evaluation when using Postgres [https://github.com/flipt-io/flipt/issues/229](https://github.com/flipt-io/flipt/issues/229)

## [v0.12.0](https://github.com/flipt-io/flipt/releases/tag/v0.12.0) - 2020-02-01

### Added

- Caching support for segments, rules AND evaluation! [https://github.com/flipt-io/flipt/issues/100](https://github.com/flipt-io/flipt/issues/100)
- `cache.memory.expiration` configuration option
- `cache.memory.eviction_interval` configuration option

### Changed

- Fixed documentation link in app
- Underlying caching library from golang-lru to go-cache

### Removed

- `cache.memory.items` configuration option

## [v0.11.1](https://github.com/flipt-io/flipt/releases/tag/v0.11.1) - 2020-01-28

### Changed

- Moved evaluation logic to be independent of datastore
- Updated several dependencies
- Moved documentation to [https://github.com/flipt-io/flipt.io](https://github.com/flipt-io/flipt.io)
- Updated documentation link in UI

### Fixed

- Potential index out of range issue with 0% distributions: [https://github.com/flipt-io/flipt/pull/213](https://github.com/flipt-io/flipt/pull/213)

## [v0.11.0](https://github.com/flipt-io/flipt/releases/tag/v0.11.0) - 2019-12-01

### Added

- Ability to match ANY constraints for a segment: [https://github.com/flipt-io/flipt/issues/180](https://github.com/flipt-io/flipt/issues/180)
- Pagination for Flag/Segment grids
- Required fields in API Swagger Documentation

### Changed

- All JSON fields in responses are returned, even empty ones
- Various UI Tweaks: [https://github.com/flipt-io/flipt/issues/190](https://github.com/flipt-io/flipt/issues/190)

## [v0.10.6](https://github.com/flipt-io/flipt/releases/tag/v0.10.6) - 2019-11-28

### Changed

- Require value for constraints unless operator is one of `[empty, not empty, present, not present]`

### Fixed

- Fix issue where != would evaluate to true if constraint value was not present: [https://github.com/flipt-io/flipt/pull/193](https://github.com/flipt-io/flipt/pull/193)

## [v0.10.5](https://github.com/flipt-io/flipt/releases/tag/v0.10.5) - 2019-11-25

### Added

- Evaluation benchmarks: [https://github.com/flipt-io/flipt/pull/185](https://github.com/flipt-io/flipt/pull/185)

### Changed

- Update UI dependencies: [https://github.com/flipt-io/flipt/pull/183](https://github.com/flipt-io/flipt/pull/183)
- Update go-sqlite3 version

### Fixed

- Calculate distribution percentages so they always add up to 100% in UI: [https://github.com/flipt-io/flipt/pull/189](https://github.com/flipt-io/flipt/pull/189)

## [v0.10.4](https://github.com/flipt-io/flipt/releases/tag/v0.10.4) - 2019-11-19

### Added

- Example using Prometheus for capturing metrics: [https://github.com/flipt-io/flipt/pull/178](https://github.com/flipt-io/flipt/pull/178)

### Changed

- Update Go versions to 1.13.4
- Update Makefile to only build assets on change
- Update go-sqlite3 version

### Fixed

- Remove extra dashes when auto-generating flag/segment key in UI: [https://github.com/flipt-io/flipt/pull/177](https://github.com/flipt-io/flipt/pull/177)

## [v0.10.3](https://github.com/flipt-io/flipt/releases/tag/v0.10.3) - 2019-11-15

### Changed

- Update swagger docs to be built completely from protobufs: [https://github.com/flipt-io/flipt/pull/175](https://github.com/flipt-io/flipt/pull/175)

### Fixed

- Handle flags/segments not found in UI: [https://github.com/flipt-io/flipt/pull/175](https://github.com/flipt-io/flipt/pull/175)

## [v0.10.2](https://github.com/flipt-io/flipt/releases/tag/v0.10.2) - 2019-11-11

### Changed

- Updated grpc and protobuf versions
- Updated spf13/viper version

### Fixed

- Update chi compress middleware to fix large number of memory allocations

## [v0.10.1](https://github.com/flipt-io/flipt/releases/tag/v0.10.1) - 2019-11-09

### Changed

- Use go 1.13 style errors
- Updated outdated JS dependencies
- Updated prometheus client version

### Fixed

- Inconsistent matching of rules: [https://github.com/flipt-io/flipt/issues/166](https://github.com/flipt-io/flipt/issues/166)

## [v0.10.0](https://github.com/flipt-io/flipt/releases/tag/v0.10.0) - 2019-10-20

### Added

- Ability to write logs to file instead of STDOUT: [https://github.com/flipt-io/flipt/issues/141](https://github.com/flipt-io/flipt/issues/141)

### Changed

- Automatically populate flag/segment key based on name: [https://github.com/flipt-io/flipt/pull/155](https://github.com/flipt-io/flipt/pull/155)

## [v0.9.0](https://github.com/flipt-io/flipt/releases/tag/v0.9.0) - 2019-10-02

### Added

- Support evaluating flags without variants: [https://github.com/flipt-io/flipt/issues/138](https://github.com/flipt-io/flipt/issues/138)

### Changed

- Dropped support for Go 1.12

### Fixed

- Segments not matching on all constraints: [https://github.com/flipt-io/flipt/issues/140](https://github.com/flipt-io/flipt/issues/140)
- Modal content streching to fit entire screen

## [v0.8.0](https://github.com/flipt-io/flipt/releases/tag/v0.8.0) - 2019-09-15

### Added

- HTTPS support

## [v0.7.1](https://github.com/flipt-io/flipt/releases/tag/v0.7.1) - 2019-07-25

### Added

- Exposed errors metrics via Prometheus

### Changed

- Updated JS dev dependencies
- Updated grpc and protobuf versions
- Updated pq version
- Updated go-sqlite3 version

## [v0.7.0](https://github.com/flipt-io/flipt/releases/tag/v0.7.0) - 2019-07-07

### Added

- CORS support with `cors` config options
- [Prometheus](https://prometheus.io/) metrics exposed at `/metrics`

## [v0.6.1](https://github.com/flipt-io/flipt/releases/tag/v0.6.1) - 2019-06-14

### Fixed

- Missing migrations folders in release archive: [https://github.com/flipt-io/flipt/issues/97](https://github.com/flipt-io/flipt/issues/97)

## [v0.6.0](https://github.com/flipt-io/flipt/releases/tag/v0.6.0) - 2019-06-10

### Added

- `migrate` subcommand to run database migrations
- 'Has Prefix' and 'Has Suffix' constraint operators

### Changed

- Variant keys are now only required to be unique per flag, not globally: [https://github.com/flipt-io/flipt/issues/87](https://github.com/flipt-io/flipt/issues/87)

### Removed

- `db.migrations.auto` in config. DB migrations must now be run explicitly with the `flipt migrate` command

## [v0.5.0](https://github.com/flipt-io/flipt/releases/tag/v0.5.0) - 2019-05-27

### Added

- Beta support for Postgres! :tada:
- `/meta/info` endpoint for version/build info
- `/meta/config` endpoint for running configuration info

### Changed

- `cache.enabled` config becomes `cache.memory.enabled`
- `cache.size` config becomes `cache.memory.items`
- `db.path` config becomes `db.url`

### Removed

- `db.name` in config

## [v0.4.2](https://github.com/flipt-io/flipt/releases/tag/v0.4.2) - 2019-05-12

### Fixed

- Segments with no constraints now match all requests by default: [https://github.com/flipt-io/flipt/issues/60](https://github.com/flipt-io/flipt/issues/60)
- Clear Debug Console response on error

## [v0.4.1](https://github.com/flipt-io/flipt/releases/tag/v0.4.1) - 2019-05-11

### Added

- `/debug/pprof` [pprof](https://golang.org/pkg/net/http/pprof/) endpoint for profiling

### Fixed

- Issue in evaluation: [https://github.com/flipt-io/flipt/issues/63](https://github.com/flipt-io/flipt/issues/63)

## [v0.4.0](https://github.com/flipt-io/flipt/releases/tag/v0.4.0) - 2019-04-06

### Added

- `ui` config section to allow disabling the ui:

  ```yaml
  ui:
    enabled: true
  ```

- `/health` HTTP healthcheck endpoint

### Fixed

- Issue where updating a Constraint or Variant via the UI would not show the update values until a refresh: [https://github.com/flipt-io/flipt/issues/43](https://github.com/flipt-io/flipt/issues/43)
- Potential IndexOutOfRange error if distribution percentage didn't add up to 100: [https://github.com/flipt-io/flipt/issues/42](https://github.com/flipt-io/flipt/issues/42)

## [v0.3.0](https://github.com/flipt-io/flipt/releases/tag/v0.3.0) - 2019-03-03

### Changed

- Renamed generated proto package to `flipt` for use with external GRPC clients
- Updated docs and example to reference [GRPC go client](https://github.com/flipt-io/flipt-grpc-go)

### Fixed

- Don't return error on graceful shutdown of HTTP server

## [v0.2.0](https://github.com/flipt-io/flipt/releases/tag/v0.2.0) - 2019-02-24

### Added

- `server` config section to consolidate and rename `host`, `api.port` and `backend.port`:

  ```yaml
  server:
    host: 127.0.0.1
    http_port: 8080
    grpc_port: 9000
  ```

- Implemented flag caching! Preliminary testing shows about a 10x speedup for retrieving flags with caching enabled. See the docs for more info.

  ```yaml
  cache:
    enabled: true
  ```

### Deprecated

- `host`, `api.port` and `backend.port`. These values have been moved and renamed under the `server` section and will be removed in the 1.0 release.

## [v0.1.0](https://github.com/flipt-io/flipt/releases/tag/v0.1.0) - 2019-02-19

### Added

- Moved proto/client code to proto directory and added MIT License

## [v0.0.0](https://github.com/flipt-io/flipt/releases/tag/v0.0.0) - 2019-02-16

Initial Release!<|MERGE_RESOLUTION|>--- conflicted
+++ resolved
@@ -3,15 +3,12 @@
 This format is based on [Keep a Changelog](https://keepachangelog.com/en/1.0.0/)
 and this project adheres to [Semantic Versioning](https://semver.org/spec/v2.0.0.html).
 
-<<<<<<< HEAD
-=======
 ## [v1.31.2](https://github.com/flipt-io/flipt/releases/tag/v1.31.2) - 2023-11-21
 
 ### Fixed
 
 - Make CUE schema more permissive and accepts arrays, as well as objects under variant attachments (#2422)
 
->>>>>>> 43fa2120
 ## [v1.31.1](https://github.com/flipt-io/flipt/releases/tag/v1.31.1) - 2023-11-16
 
 ### Fixed
