--- conflicted
+++ resolved
@@ -3,7 +3,6 @@
 This format is based on [Keep a Changelog](https://keepachangelog.com/en/1.0.0/)
 and this project adheres to [Semantic Versioning](https://semver.org/spec/v2.0.0.html).
 
-<<<<<<< HEAD
 ## [v1.10.0](https://github.com/markphelps/flipt/releases/tag/v1.10.0) - 2022-07-27
 
 ### Added
@@ -29,16 +28,12 @@
 - Button spacing issue on targeting page
 - Docker compose examples run again after switch to non-root user 
 
-=======
 ## [v1.9.1](https://github.com/markphelps/flipt/releases/tag/v1.9.1) - 2022-09-01
 
 ### Fixed
 
 - Issue when not using `netgo` build tag during build, resulting in native dns resolution not working for some cases in k8s. See  [https://github.com/flipt-io/flipt/issues/993](https://github.com/flipt-io/flipt/issues/993).
 
-### Changed
-
->>>>>>> c761b6f3
 ## [v1.9.0](https://github.com/markphelps/flipt/releases/tag/v1.9.0) - 2022-07-06
 
 ### Changed
