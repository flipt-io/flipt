# Changelog

This format is based on [Keep a Changelog](https://keepachangelog.com/en/1.0.0/)
and this project adheres to [Semantic Versioning](https://semver.org/spec/v2.0.0.html).

## Unreleased

<<<<<<< HEAD
### Changed

- Switched to use otel abstractions for recording metrics [#1147](https://github.com/flipt-io/flipt/pull/1147).
=======
## [v1.15.1](https://github.com/markphelps/flipt/releases/tag/v1.15.1) - 2022-11-28

### Fixed

- Authentication API read operations have been appropriately mounted and no longer return 404.
>>>>>>> 57995395

## [v1.15.0](https://github.com/markphelps/flipt/releases/tag/v1.15.0) - 2022-11-17

### Added

- Token-based authentication [#1097](https://github.com/flipt-io/flipt/pull/1097)

### Changed

- Linting for markdown
- Merge automation for dependabot updates
- Dependency updates

## [v1.14.0](https://github.com/markphelps/flipt/releases/tag/v1.14.0) - 2022-11-02

### Added

- `reason` field in `EvaluationResponse` payload detailing why the request evaluated to the given result [#1099](https://github.com/flipt-io/flipt/pull/1099)

### Deprecated

- Deprecated both `db.migrations.path` and `db.migrations_path` [#1096](https://github.com/flipt-io/flipt/pull/1096)

### Fixed

- Propogating OpenTelemetry spans through Flipt [#1112](https://github.com/flipt-io/flipt/pull/1112)

## [v1.13.0](https://github.com/markphelps/flipt/releases/tag/v1.13.0) - 2022-10-17

### Added

- Page token based pagination for `list` methods for forward compatibility with
  future versions of the API [#936](https://github.com/flipt-io/flipt/issues/936)
- Support for CockroachDB :tada: [#1064](https://github.com/flipt-io/flipt/pull/1064)

### Changed

- Validation for `list` methods now requires a `limit` if requesting with an `offset` or `page_token`
- Replaced OpenTracing with OpenTelemetry [#576](https://github.com/flipt-io/flipt/issues/576)
- Updated favicon to new logo
- Documentation link in app no longer uses redirects
- Dependency updates

### Deprecated

- Deprecated `offset` in `list` methods in favor of `page_token` [#936](https://github.com/flipt-io/flipt/issues/936)

### Fixed

- Correctly initialize shutdown context after interrupt [#1057](https://github.com/flipt-io/flipt/pull/1057)

### Removed

- Removed stacktrace from error logs [#1066](https://github.com/flipt-io/flipt/pull/1066)

## [v1.12.1](https://github.com/markphelps/flipt/releases/tag/v1.12.1) - 2022-09-30

### Fixed

- Issue where parsing value with incorrect type would return 500 from the evaluation API [#1047](https://github.com/flipt-io/flipt/pull/1047)

### Changed

- Dependency updates
- Use testcontainers for MySQL/Postgres tests to run locally [#1045](https://github.com/flipt-io/flipt/pull/1045)

## [v1.12.0](https://github.com/markphelps/flipt/releases/tag/v1.12.0) - 2022-09-22

### Added

- Ability to log as structure JSON [#1027](https://github.com/flipt-io/flipt/pull/1027)
- Ability to configure GRPC log level seperately from main service log level [#1029](https://github.com/flipt-io/flipt/pull/1029)

### Changed

- Configuration 'enums' are encoding correctly as JSON [#1030](https://github.com/flipt-io/flipt/pull/1030)
- Dependency updates

### Fixed

- Rendering of clone icon for variants/constraints [#1038](https://github.com/flipt-io/flipt/pull/1038)

## [v1.11.0](https://github.com/markphelps/flipt/releases/tag/v1.11.0) - 2022-09-12

### Added

- Redis example [#968](https://github.com/flipt-io/flipt/pull/968)
- Support for arm64 builds [#1005](https://github.com/flipt-io/flipt/pull/1005)

### Changed

- Updated to Go 1.18 [#1016](https://github.com/flipt-io/flipt/pull/1016)
- Replaces Logrus with Zap logger [#1020](https://github.com/flipt-io/flipt/pull/1020)
- Updated Buf googleapis version [#1011](https://github.com/flipt-io/flipt/pull/1011)
- Dependency updates

## [v1.10.1](https://github.com/markphelps/flipt/releases/tag/v1.10.1) - 2022-09-01

### Fixed

- (Ported from v1.9.1) Issue when not using `netgo` build tag during build, resulting in native dns resolution not working for some cases in k8s. See  [https://github.com/flipt-io/flipt/issues/993](https://github.com/flipt-io/flipt/issues/993).

## [v1.10.0](https://github.com/markphelps/flipt/releases/tag/v1.10.0) - 2022-07-27

### Added

- Redis cache support :tada: [https://github.com/markphelps/flipt/issues/633](https://github.com/markphelps/flipt/issues/633)
- Support for pretty printing JSON responses from API (via ?pretty=true or setting `Accept: application/json+pretty` header)
- Configuration warnings/deprecations are displayed in console at startup

### Changed

- Ping database on startup to check if it's alive
- Default cache TTL is 1m. Previously there was no TTL for the in memory cache.
- Dependency updates

### Deprecated

- `cache.memory.enabled` config value is deprecated. See [Deprecations](DEPRECATIONS.md) for more info
- `cache.memory.expiration` config value is deprecated. See [Deprecations](DEPRECATIONS.md) for more info

### Fixed

- Build date was incorrect and always showed current date/time
- Button spacing issue on targeting page
- Docker compose examples run again after switch to non-root user 

## [v1.9.1](https://github.com/markphelps/flipt/releases/tag/v1.9.1) - 2022-09-01

### Fixed

- Issue when not using `netgo` build tag during build, resulting in native dns resolution not working for some cases in k8s. See  [https://github.com/flipt-io/flipt/issues/993](https://github.com/flipt-io/flipt/issues/993).

## [v1.9.0](https://github.com/markphelps/flipt/releases/tag/v1.9.0) - 2022-07-06

### Changed

- Module name changed to `go.flipt.io/flipt` [https://github.com/markphelps/flipt/pull/898](https://github.com/markphelps/flipt/pull/898)
- Upgraded NodeJS to v18 [https://github.com/markphelps/flipt/pull/911](https://github.com/markphelps/flipt/pull/911)
- Removed Yarn in favor of NPM [https://github.com/markphelps/flipt/pull/916](https://github.com/markphelps/flipt/pull/916)
- Switched to ViteJS for UI build instead of Webpack [https://github.com/markphelps/flipt/pull/924](https://github.com/markphelps/flipt/pull/924)
- All UI dependencies are now bundled as well, instead of pulling from external sources (e.g. FontAwesome) [https://github.com/markphelps/flipt/pull/924](https://github.com/markphelps/flipt/pull/924)
- Telemetry no longer outputs log messages in case of errors or in-ability to connect [https://github.com/markphelps/flipt/pull/926](https://github.com/markphelps/flipt/pull/926)
- Telemetry will not run in dev or snapshot mode [https://github.com/markphelps/flipt/pull/926](https://github.com/markphelps/flipt/pull/926)
- Dependency updates

## [v1.8.3](https://github.com/markphelps/flipt/releases/tag/v1.8.3) - 2022-06-08

### Changed

- Re-added ability to create rules for flags without any variants [https://github.com/markphelps/flipt/issues/874](https://github.com/markphelps/flipt/issues/874)

## [v1.8.2](https://github.com/markphelps/flipt/releases/tag/v1.8.2) - 2022-04-27

### Fixed

- Broken rules reordering resulting from GRPC update [https://github.com/markphelps/flipt/pull/836](https://github.com/markphelps/flipt/pull/836)

## [v1.8.1](https://github.com/markphelps/flipt/releases/tag/v1.8.1) - 2022-04-18

### Changed

- Updated telemetry to not run if `CI` is set
- Updated telemtry to flush on each batch
- Dependency updates

### Fixed

- Update CORS middleware to handle Vary header properly [https://github.com/markphelps/flipt/pull/803](https://github.com/markphelps/flipt/pull/803)

## [v1.8.0](https://github.com/markphelps/flipt/releases/tag/v1.8.0) - 2022-04-06

### Added

- Helm Chart [https://github.com/markphelps/flipt/pull/777](https://github.com/markphelps/flipt/pull/777)
- Basic anonymous telemetry [https://github.com/markphelps/flipt/pull/790](https://github.com/markphelps/flipt/pull/790). Can be disabled via config.

### Changed

- Updated protoc/protobuf to v1.28 [https://github.com/markphelps/flipt/pull/768](https://github.com/markphelps/flipt/pull/768)
- Updated CODE_OF_CONDUCT.md with my new email address
- Updated README.md with link to [Flipt Sandbox](https://try.flipt.io)
- Updated README.md with link to Discord

## [v1.7.0](https://github.com/markphelps/flipt/releases/tag/v1.7.0) - 2022-03-22

### Added

- Ability to quickly copy constraints/variants for easier creation [https://github.com/markphelps/flipt/pull/754](https://github.com/markphelps/flipt/pull/754)

### Changed

- Disallow empty rule creation in UI [https://github.com/markphelps/flipt/issues/758](https://github.com/markphelps/flipt/issues/758)
- `trimpath` added as [`go build` flag](https://pkg.go.dev/cmd/go#hdr-Compile_packages_and_dependencies) for builds [https://github.com/markphelps/flipt/pull/722](https://github.com/markphelps/flipt/pull/722)
- Base alpine image updated to 3.15.1 [https://github.com/markphelps/flipt/pull/757](https://github.com/markphelps/flipt/pull/757)
- Dependency updates

## [v1.6.3](https://github.com/markphelps/flipt/releases/tag/v1.6.3) - 2022-02-21

### Added

- Test for failure to increment expected migration versions [https://github.com/markphelps/flipt/issues/706](https://github.com/markphelps/flipt/issues/706)
- All dependency licenses [https://github.com/markphelps/flipt/pull/714](https://github.com/markphelps/flipt/pull/714)

### Changed

- Dependency updates

### Fixed

- Potential null pointer bugs in importer found by fuzzing [https://github.com/markphelps/flipt/pull/713](https://github.com/markphelps/flipt/pull/713)

## [v1.6.2](https://github.com/markphelps/flipt/releases/tag/v1.6.2) - 2022-02-19

### Fixed

- Issue with missing Segment.MatchType in export [https://github.com/markphelps/flipt/issues/710](https://github.com/markphelps/flipt/issues/710)
- Issue with version not showing in UI (again)

## [v1.6.1](https://github.com/markphelps/flipt/releases/tag/v1.6.1) - 2022-02-13

### Fixed

- Issue where migrations were not checked against latest version
- Issue where version was not showing in UI

## [v1.6.0](https://github.com/markphelps/flipt/releases/tag/v1.6.0) - 2022-02-13

### Added

- Flipt now shows if there is an update available in the UI [https://github.com/markphelps/flipt/pull/650](https://github.com/markphelps/flipt/pull/650). Can be disabled via config.
- Variants now support JSON attachments :tada: ! [https://github.com/markphelps/flipt/issues/188](https://github.com/markphelps/flipt/issues/188)
- Import/Export of variant attachment JSON marshal as YAML for human readability [https://github.com/markphelps/flipt/issues/697](https://github.com/markphelps/flipt/issues/697)

### Changed

- Dependency updates
- Update JS to ES6 syntax
- Flipt now runs without root user in Docker [https://github.com/markphelps/flipt/pull/659](https://github.com/markphelps/flipt/pull/659)
- Changed development task runner to [Task](https://taskfile.dev/#/) from `make`
- Re-configured how Flipt is built in a [devcontainer](https://code.visualstudio.com/docs/remote/devcontainer-cli#_building-a-dev-container-image)

## [v1.5.1](https://github.com/markphelps/flipt/releases/tag/v1.5.1) - 2022-01-26

### Fixed

- Backwards compatability issue with using `null` as a string field in the `context` map for `Evaluate`. [https://github.com/markphelps/flipt/issues/664](https://github.com/markphelps/flipt/issues/664)

## [v1.5.0](https://github.com/markphelps/flipt/releases/tag/v1.5.0) - 2022-01-11

### Changed

- Dependency updates
- Upgrade UI packages and fix linter errors [https://github.com/markphelps/flipt/pull/625](https://github.com/markphelps/flipt/pull/625)
- Upgraded required nodeJS version to 16

## [v1.4.0](https://github.com/markphelps/flipt/releases/tag/v1.4.0) - 2021-08-07

### Added

- Ability to exclude `NotFound` errors in `BatchEvaluate` calls [https://github.com/markphelps/flipt/pull/518](https://github.com/markphelps/flipt/pull/518)

### Changed

- Dependency updates
- Add commit hash to dev build [https://github.com/markphelps/flipt/pull/517](https://github.com/markphelps/flipt/pull/517)
- Remove `packr` in favor of using Go 1.16 `go embed` for embedding assets [https://github.com/markphelps/flipt/pull/492](https://github.com/markphelps/flipt/pull/492)
- Updated process to create new releases [https://github.com/markphelps/flipt/pull/482](https://github.com/markphelps/flipt/pull/482)

### Fixed

- Bug when trying to add two variants of a flag to the same rule in the UI [https://github.com/markphelps/flipt/issues/515](https://github.com/markphelps/flipt/issues/515)

## [v1.3.0](https://github.com/markphelps/flipt/releases/tag/v1.3.0) - 2021-06-14

### Changed

- Bunch of dependencies updated.
- [Development](DEVELOPMENT.md) updated to work with VS Remote Containers / GH Codespaces.
- Development docker image changed to be Debian based.

### Fixed

- Segment search autocompletion now works correctly when defining a rule [https://github.com/markphelps/flipt/issues/462](https://github.com/markphelps/flipt/issues/462)

## [v1.2.1](https://github.com/markphelps/flipt/releases/tag/v1.2.1) - 2021-03-09

### Fixed

- Downgrade Buefy dependency to fix [https://github.com/markphelps/flipt/issues/394](https://github.com/markphelps/flipt/issues/394) and [https://github.com/markphelps/flipt/issues/391](https://github.com/markphelps/flipt/issues/391)

## [v1.2.0](https://github.com/markphelps/flipt/releases/tag/v1.2.0) - 2021-02-14 :heart:

### Changed

- Don't error on evaluating flags that are disabled, return no match instead [https://github.com/markphelps/flipt/pull/382](https://github.com/markphelps/flipt/pull/382)
- Dependency updates

## [v1.1.0](https://github.com/markphelps/flipt/releases/tag/v1.1.0) - 2021-01-15

### Changed

- Bumped dependencies
- Ignore disabled flags on batch evaluate instead of erroring [https://github.com/markphelps/flipt/pull/376](https://github.com/markphelps/flipt/pull/376)

## [v1.0.0](https://github.com/markphelps/flipt/releases/tag/v1.0.0) - 2020-10-31

Happy Halloween! Flipt goes 1.0.0 today! :jack_o_lantern:

### Changed

- Bumped dependencies
- Upgrade to Go 1.15

## [v0.18.1](https://github.com/markphelps/flipt/releases/tag/v0.18.1) - 2020-09-30

### Added

- Reflection to grpc server for usage with generic clients [https://github.com/markphelps/flipt/pull/345](https://github.com/markphelps/flipt/pull/345)

### Changed

- Bumped dependencies
- Added colorful output for new version available instead of normal log message
- Publishing Docker images to [ghcr.io](https://docs.github.com/en/free-pro-team@latest/packages/getting-started-with-github-container-registry/about-github-container-registry)

## [v0.18.0](https://github.com/markphelps/flipt/releases/tag/v0.18.0) - 2020-08-02

### Added

- Ability to configure database without using URL [https://github.com/markphelps/flipt/issues/316](https://github.com/markphelps/flipt/issues/316)

## [v0.17.1](https://github.com/markphelps/flipt/releases/tag/v0.17.1) - 2020-07-16

### Fixed

- Don't log database url/credentials on startup [https://github.com/markphelps/flipt/issues/319](https://github.com/markphelps/flipt/issues/319)

## [v0.17.0](https://github.com/markphelps/flipt/releases/tag/v0.17.0) - 2020-07-10

### Added

- Check for newer versions of Flipt on startup. Can be disabled by setting `meta.check_for_updates=false` in config. [https://github.com/markphelps/flipt/pull/311](https://github.com/markphelps/flipt/pull/311)
- Ability to configure database connections [https://github.com/markphelps/flipt/pull/313](https://github.com/markphelps/flipt/pull/313)
- Prometheus metrics around database connections [https://github.com/markphelps/flipt/pull/314](https://github.com/markphelps/flipt/pull/314)
- OpenTracing/Jaeger support [https://github.com/markphelps/flipt/pull/315](https://github.com/markphelps/flipt/pull/315)

### Changed

- Update FQDN for cache metrics

## [v0.16.1](https://github.com/markphelps/flipt/releases/tag/v0.16.1) [Backport] - 2020-07-16

### Fixed

- Don't log database url/credentials on startup [https://github.com/markphelps/flipt/issues/319](https://github.com/markphelps/flipt/issues/319)

## [v0.16.0](https://github.com/markphelps/flipt/releases/tag/v0.16.0) - 2020-06-29

### Added

- MySQL support: [https://github.com/markphelps/flipt/issues/224](https://github.com/markphelps/flipt/issues/224)

## [v0.15.0](https://github.com/markphelps/flipt/releases/tag/v0.15.0) - 2020-06-03

### Added

- Batch Evaluation [https://github.com/markphelps/flipt/issues/61](https://github.com/markphelps/flipt/issues/61)

## [v0.14.1](https://github.com/markphelps/flipt/releases/tag/v0.14.1) - 2020-05-27

### Changed

- Colons are no longer allowed in flag or segment keys [https://github.com/markphelps/flipt/issues/262](https://github.com/markphelps/flipt/issues/262)

## [v0.14.0](https://github.com/markphelps/flipt/releases/tag/v0.14.0) - 2020-05-16

### Added

- Ability to import from STDIN [https://github.com/markphelps/flipt/issues/278](https://github.com/markphelps/flipt/issues/278)

### Changed

- Updated several dependencies

## [v0.13.1](https://github.com/markphelps/flipt/releases/tag/v0.13.1) - 2020-04-05

### Added

- End to end UI tests [https://github.com/markphelps/flipt/issues/216](https://github.com/markphelps/flipt/issues/216)

### Changed

- Updated several dependencies

### Fixed

- Variant/Constraint columns always showing 'yes' in UI [https://github.com/markphelps/flipt/issues/258](https://github.com/markphelps/flipt/issues/258)

## [v0.13.0](https://github.com/markphelps/flipt/releases/tag/v0.13.0) - 2020-03-01

### Added

- `export` and `import` commands to export and import data [https://github.com/markphelps/flipt/issues/225](https://github.com/markphelps/flipt/issues/225)
- Enable response time histogram metrics for Prometheus [https://github.com/markphelps/flipt/pull/234](https://github.com/markphelps/flipt/pull/234)

### Changed

- List calls are no longer cached because of pagination

### Fixed

- Issue where `GetRule` would not return proper error if rule did not exist

## [v0.12.1](https://github.com/markphelps/flipt/releases/tag/v0.12.1) - 2020-02-18

### Fixed

- Issue where distributions did not always maintain order during evaluation when using Postgres [https://github.com/markphelps/flipt/issues/229](https://github.com/markphelps/flipt/issues/229)

## [v0.12.0](https://github.com/markphelps/flipt/releases/tag/v0.12.0) - 2020-02-01

### Added

- Caching support for segments, rules AND evaluation! [https://github.com/markphelps/flipt/issues/100](https://github.com/markphelps/flipt/issues/100)
- `cache.memory.expiration` configuration option
- `cache.memory.eviction_interval` configuration option

### Changed

- Fixed documentation link in app
- Underlying caching library from golang-lru to go-cache

### Removed

- `cache.memory.items` configuration option

## [v0.11.1](https://github.com/markphelps/flipt/releases/tag/v0.11.1) - 2020-01-28

### Changed

- Moved evaluation logic to be independent of datastore
- Updated several dependencies
- Moved documentation to [https://github.com/markphelps/flipt.io](https://github.com/markphelps/flipt.io)
- Updated documentation link in UI

### Fixed

- Potential index out of range issue with 0% distributions: [https://github.com/markphelps/flipt/pull/213](https://github.com/markphelps/flipt/pull/213)

## [v0.11.0](https://github.com/markphelps/flipt/releases/tag/v0.11.0) - 2019-12-01

### Added

- Ability to match ANY constraints for a segment: [https://github.com/markphelps/flipt/issues/180](https://github.com/markphelps/flipt/issues/180)
- Pagination for Flag/Segment grids
- Required fields in API Swagger Documentation

### Changed

- All JSON fields in responses are returned, even empty ones
- Various UI Tweaks: [https://github.com/markphelps/flipt/issues/190](https://github.com/markphelps/flipt/issues/190)

## [v0.10.6](https://github.com/markphelps/flipt/releases/tag/v0.10.6) - 2019-11-28

### Changed

- Require value for constraints unless operator is one of `[empty, not empty, present, not present]`

### Fixed

- Fix issue where != would evaluate to true if constraint value was not present: [https://github.com/markphelps/flipt/pull/193](https://github.com/markphelps/flipt/pull/193)

## [v0.10.5](https://github.com/markphelps/flipt/releases/tag/v0.10.5) - 2019-11-25

### Added

- Evaluation benchmarks: [https://github.com/markphelps/flipt/pull/185](https://github.com/markphelps/flipt/pull/185)

### Changed

- Update UI dependencies: [https://github.com/markphelps/flipt/pull/183](https://github.com/markphelps/flipt/pull/183)
- Update go-sqlite3 version

### Fixed

- Calculate distribution percentages so they always add up to 100% in UI: [https://github.com/markphelps/flipt/pull/189](https://github.com/markphelps/flipt/pull/189)

## [v0.10.4](https://github.com/markphelps/flipt/releases/tag/v0.10.4) - 2019-11-19

### Added

- Example using Prometheus for capturing metrics: [https://github.com/markphelps/flipt/pull/178](https://github.com/markphelps/flipt/pull/178)

### Changed

- Update Go versions to 1.13.4
- Update Makefile to only build assets on change
- Update go-sqlite3 version

### Fixed

- Remove extra dashes when auto-generating flag/segment key in UI: [https://github.com/markphelps/flipt/pull/177](https://github.com/markphelps/flipt/pull/177)

## [v0.10.3](https://github.com/markphelps/flipt/releases/tag/v0.10.3) - 2019-11-15

### Changed

- Update swagger docs to be built completely from protobufs: [https://github.com/markphelps/flipt/pull/175](https://github.com/markphelps/flipt/pull/175)

### Fixed

- Handle flags/segments not found in UI: [https://github.com/markphelps/flipt/pull/175](https://github.com/markphelps/flipt/pull/175)

## [v0.10.2](https://github.com/markphelps/flipt/releases/tag/v0.10.2) - 2019-11-11

### Changed

- Updated grpc and protobuf versions
- Updated spf13/viper version

### Fixed

- Update chi compress middleware to fix large number of memory allocations

## [v0.10.1](https://github.com/markphelps/flipt/releases/tag/v0.10.1) - 2019-11-09

### Changed

- Use go 1.13 style errors
- Updated outdated JS dependencies
- Updated prometheus client version

### Fixed

- Inconsistent matching of rules: [https://github.com/markphelps/flipt/issues/166](https://github.com/markphelps/flipt/issues/166)

## [v0.10.0](https://github.com/markphelps/flipt/releases/tag/v0.10.0) - 2019-10-20

### Added

- Ability to write logs to file instead of STDOUT: [https://github.com/markphelps/flipt/issues/141](https://github.com/markphelps/flipt/issues/141)

### Changed

- Automatically populate flag/segment key based on name: [https://github.com/markphelps/flipt/pull/155](https://github.com/markphelps/flipt/pull/155)

## [v0.9.0](https://github.com/markphelps/flipt/releases/tag/v0.9.0) - 2019-10-02

### Added

- Support evaluating flags without variants: [https://github.com/markphelps/flipt/issues/138](https://github.com/markphelps/flipt/issues/138)

### Changed

- Dropped support for Go 1.12

### Fixed

- Segments not matching on all constraints: [https://github.com/markphelps/flipt/issues/140](https://github.com/markphelps/flipt/issues/140)
- Modal content streching to fit entire screen

## [v0.8.0](https://github.com/markphelps/flipt/releases/tag/v0.8.0) - 2019-09-15

### Added

- HTTPS support

## [v0.7.1](https://github.com/markphelps/flipt/releases/tag/v0.7.1) - 2019-07-25

### Added

- Exposed errors metrics via Prometheus

### Changed

- Updated JS dev dependencies
- Updated grpc and protobuf versions
- Updated pq version
- Updated go-sqlite3 version

## [v0.7.0](https://github.com/markphelps/flipt/releases/tag/v0.7.0) - 2019-07-07

### Added

- CORS support with `cors` config options
- [Prometheus](https://prometheus.io/) metrics exposed at `/metrics`

## [v0.6.1](https://github.com/markphelps/flipt/releases/tag/v0.6.1) - 2019-06-14

### Fixed

- Missing migrations folders in release archive: [https://github.com/markphelps/flipt/issues/97](https://github.com/markphelps/flipt/issues/97)

## [v0.6.0](https://github.com/markphelps/flipt/releases/tag/v0.6.0) - 2019-06-10

### Added

- `migrate` subcommand to run database migrations
- 'Has Prefix' and 'Has Suffix' constraint operators

### Changed

- Variant keys are now only required to be unique per flag, not globally: [https://github.com/markphelps/flipt/issues/87](https://github.com/markphelps/flipt/issues/87)

### Removed

- `db.migrations.auto` in config. DB migrations must now be run explicitly with the `flipt migrate` command

## [v0.5.0](https://github.com/markphelps/flipt/releases/tag/v0.5.0) - 2019-05-27

### Added

- Beta support for Postgres! :tada:
- `/meta/info` endpoint for version/build info
- `/meta/config` endpoint for running configuration info

### Changed

- `cache.enabled` config becomes `cache.memory.enabled`
- `cache.size` config becomes `cache.memory.items`
- `db.path` config becomes `db.url`

### Removed

- `db.name` in config

## [v0.4.2](https://github.com/markphelps/flipt/releases/tag/v0.4.2) - 2019-05-12

### Fixed

- Segments with no constraints now match all requests by default: [https://github.com/markphelps/flipt/issues/60](https://github.com/markphelps/flipt/issues/60)
- Clear Debug Console response on error

## [v0.4.1](https://github.com/markphelps/flipt/releases/tag/v0.4.1) - 2019-05-11

### Added

- `/debug/pprof` [pprof](https://golang.org/pkg/net/http/pprof/) endpoint for profiling

### Fixed

- Issue in evaluation: [https://github.com/markphelps/flipt/issues/63](https://github.com/markphelps/flipt/issues/63)

## [v0.4.0](https://github.com/markphelps/flipt/releases/tag/v0.4.0) - 2019-04-06

### Added

- `ui` config section to allow disabling the ui:

  ```yaml
  ui:
    enabled: true
  ```

- `/health` HTTP healthcheck endpoint

### Fixed

- Issue where updating a Constraint or Variant via the UI would not show the update values until a refresh: [https://github.com/markphelps/flipt/issues/43](https://github.com/markphelps/flipt/issues/43)
- Potential IndexOutOfRange error if distribution percentage didn't add up to 100: [https://github.com/markphelps/flipt/issues/42](https://github.com/markphelps/flipt/issues/42)

## [v0.3.0](https://github.com/markphelps/flipt/releases/tag/v0.3.0) - 2019-03-03

### Changed

- Renamed generated proto package to `flipt` for use with external GRPC clients
- Updated docs and example to reference [GRPC go client](https://github.com/markphelps/flipt-grpc-go)

### Fixed

- Don't return error on graceful shutdown of HTTP server

## [v0.2.0](https://github.com/markphelps/flipt/releases/tag/v0.2.0) - 2019-02-24

### Added

- `server` config section to consolidate and rename `host`, `api.port` and `backend.port`:

  ```yaml
  server:
    host: 127.0.0.1
    http_port: 8080
    grpc_port: 9000
  ```

- Implemented flag caching! Preliminary testing shows about a 10x speedup for retrieving flags with caching enabled. See the docs for more info.

  ```yaml
  cache:
    enabled: true
  ```

### Deprecated

- `host`, `api.port` and `backend.port`. These values have been moved and renamed under the `server` section and will be removed in the 1.0 release.

## [v0.1.0](https://github.com/markphelps/flipt/releases/tag/v0.1.0) - 2019-02-19

### Added

- Moved proto/client code to proto directory and added MIT License

## [v0.0.0](https://github.com/markphelps/flipt/releases/tag/v0.0.0) - 2019-02-16

Initial Release!<|MERGE_RESOLUTION|>--- conflicted
+++ resolved
@@ -5,17 +5,15 @@
 
 ## Unreleased
 
-<<<<<<< HEAD
 ### Changed
 
 - Switched to use otel abstractions for recording metrics [#1147](https://github.com/flipt-io/flipt/pull/1147).
-=======
+
 ## [v1.15.1](https://github.com/markphelps/flipt/releases/tag/v1.15.1) - 2022-11-28
 
 ### Fixed
 
 - Authentication API read operations have been appropriately mounted and no longer return 404.
->>>>>>> 57995395
 
 ## [v1.15.0](https://github.com/markphelps/flipt/releases/tag/v1.15.0) - 2022-11-17
 
