# Changelog

This format is based on [Keep a Changelog](https://keepachangelog.com/en/1.0.0/)
and this project adheres to [Semantic Versioning](https://semver.org/spec/v2.0.0.html).

<<<<<<< HEAD
=======
## [v1.24.2](https://github.com/flipt-io/flipt/releases/tag/v1.24.2) - 2023-08-07

### Fixed

- `ui`: rule form inputs in darkmode (#1968)
- store namespace in localstorage (#1950)
- dont clear all localstorage on 401 (#1951)

>>>>>>> 3f2135b7
## [v1.24.1](https://github.com/flipt-io/flipt/releases/tag/v1.24.1) - 2023-08-01

### Fixed

<<<<<<< HEAD
- `auth/middleware`: only enforce email matches on OIDC method tokens  (#1934)
=======
- fix(auth/middleware): only enforce email matches on OIDC method tokens (#1934)
>>>>>>> 3f2135b7

## [v1.24.0](https://github.com/flipt-io/flipt/releases/tag/v1.24.0) - 2023-07-31

### Added

- boolean flag type, rollouts, and new evaluation routes :tada: (#1824)
- `fs/s3`: Initial support for s3 filesystem backend (#1900)
- `email`: Add email matching logic for whitelisting OIDC
- `build`: add mage dagger:run generate:screenshots (#1868)
- add cache to get evaluation rules storage method (#1910)

### Changed

- unhide validate command (#1909)
- add rudineirk as a contributor for code (#1913)
- add ahobson as a contributor for code (#1905)
- Dependency updates

### Fixed

- renable pprof (#1912)
- dagger cli test (#1899)
- `ui`: memoize selectors for namespaces (#1837)

## [v1.23.3](https://github.com/flipt-io/flipt/releases/tag/v1.23.3) - 2023-07-06

### Fixed

- potential panic in `flipt validate` (#1831)
- support variant desc in cue import schema (#1828)

### Changed

- Dependency updates

## [v1.23.2](https://github.com/flipt-io/flipt/releases/tag/v1.23.2) - 2023-07-03

### Added

- 'Share Feedback' link in app footer (#1812)

### Changed

- trim trailing slash off of http request if exists
- `config`: ensure JSON schema validates the default configuration (#1788)
- `config`: ensure default config passes CUE validation (#1758)
- return 400 for invalid page token"
- `integration`: ensure all list limits are enforced correctly
- Dependency updates

### Fixed

- Fix `flipt validate` command (#1811)
- context cancelled/deadline exceeded errors coming back internal (#1803)
- prevent overwriting URL struct (#1784) for trailing slash change

## [v1.23.1](https://github.com/flipt-io/flipt/releases/tag/v1.23.1) - 2023-06-15

### Added

- Ability to configure use of prepared statements (for enabling PGBouncer) (#1750)
- `telemetry`: track storage type and experimental features (#1745)

### Changed

- Dependency updates

### Fixed

- `storage/sql`: set binary_parameters=yes for lib/pq when prepared statements disabled (#1753)
- UI: input bg / text in darkmode (#1752)
- count rules was not taking flagKey into account (#1738)
- tag prefix for build info/release links (#1757)

## [v1.23.0](https://github.com/flipt-io/flipt/releases/tag/v1.23.0) - 2023-06-12

### Added

- UI: Darkmode (#1692)
- UI: Copy to namespace (#1731)
- UI: Support for read-only mode (#1709)
- check source file from different places for configuration if they exist (#1650)
- Experimental: support for filesystem/git backends (#1714)
- Flipt Validate (#1642)
- add namespace to export, check for match on import (#1645)
- add storage configuration to support multiple backend types (#1644)

### Changed

- `integration`: ensure public and auth self routes are reachable (#1729)
- `cli`: ensure user configuration path supported (#1727)
- `storage/sql`: handle null description on constraint during GetSegment (#1654)
- UI: switch namespaces to use Redux (#1680)
- `build`: define CLI tests using dagger pipelines (#1679)
- Dependency updates

### Fixed

- UI: disable flag toggle in read-only mode (#1719)
- cross namespaced constraints (#1721)
- `mage`: install package-changed as dev dependency (#1716)
- UI: catch errs on call to namespaces API in namespace form (#1687)
- Get the openfeature example working (#1665)
- panic if no import file name provided (#1658)

## [v1.22.1](https://github.com/flipt-io/flipt/releases/tag/v1.22.1) - 2023-05-24

### Fixed

- `storage/sql`: handle null description on constraint during GetSegment

## [v1.22.0](https://github.com/flipt-io/flipt/releases/tag/v1.22.0) - 2023-05-23

### Added

- Datetime constraint type (#1602)
- Add optional description to constraints (#1581)

### Changed

- Dependency updates

## [v1.21.1](https://github.com/flipt-io/flipt/releases/tag/v1.21.1) - 2023-05-05

### Fixed

- `storage/sql`: paginated walk for resources using joins (#1584)

## [v1.21.0](https://github.com/flipt-io/flipt/releases/tag/v1.21.0) - 2023-05-02

### Added

- OTEL implementation for audit sinks (#1458)
- Error highlighting in console (#1528)
- Additional telemetry data captured re: database, cache and authentication (#1527)

### Fixed

- `cmd/flipt`: restore console logger defaults on fatal (#1550)
- `grpc/middleware`: set timestamp on each batch evaluate response (#1545)

### Changed

- Dependency updates

## [v1.20.2](https://github.com/flipt-io/flipt/releases/tag/v1.20.2) - 2023-05-05

### Fixed

- `storage/sql`: paginated walk for resources using joins (#1584)

## [v1.20.1](https://github.com/flipt-io/flipt/releases/tag/v1.20.1) - 2023-04-27

### Fixed

- `grpc/middleware`: set timestamp on each batch evaluate response (#1545)

## [v1.20.0](https://github.com/flipt-io/flipt/releases/tag/v1.20.0) - 2023-04-11

### Added

- Support for 'namespacing' / multi-environments. All types can now belong to a namespace allowing you to seperate your flags/segments/etc.

### Changed

- `sdk/go`: add details regarding the HTTP transport (#1435)
- All existing objects have been moved to the 'default' namespace to be fully backward compatible.
- Import/Export have been updated to be 'namespace-aware'
- Dependency updates

### Fixed

- `cmd/import`: re-open migration after dropping on import
- protojson to use DiscardUnknown option for backwards compatibility (#1453)
- `rpc/flipt`: move all openapi annotations into yaml file (#1437)

## [v1.19.5](https://github.com/flipt-io/flipt/releases/tag/v1.19.5) - 2023-05-05

### Fixed

- `storage/sql`: paginated walk for resources using joins (#1584)

## [v1.19.4](https://github.com/flipt-io/flipt/releases/tag/v1.19.4) - 2023-04-27

### Fixed

- `grpc/middleware`: set timestamp on each batch evaluate response (#1545)

## [v1.19.3](https://github.com/flipt-io/flipt/releases/tag/v1.19.3) - 2023-03-22

### Changed

- Upgraded to Go 1.20
- Dependency updates

## [v1.19.2](https://github.com/flipt-io/flipt/releases/tag/v1.19.2) - 2023-03-15

### Changed

- Dependency updates
- Return better error messages for grpc-gateway errors [#1397](https://github.com/flipt-io/flipt/pull/1397)

### Fixed

- Import/Export for CockroachDB [#1399](https://github.com/flipt-io/flipt/pull/1399)

## [v1.19.1](https://github.com/flipt-io/flipt/releases/tag/v1.19.1) - 2023-02-27

### Changed

- Dependency updates
- UI: combobox shows 'No results found' if no input matches

### Fixed

- UI: issue where Edit Rule submit button was disabled [ui #108](https://github.com/flipt-io/flipt-ui/pull/108)

## [v1.19.0](https://github.com/flipt-io/flipt/releases/tag/v1.19.0) - 2023-02-22 :lock:

### Added

- UI: Settings/API Tokens management
- Enable ability to specify bootstrap token [#1350](https://github.com/flipt-io/flipt/1350)
- Kubernetes Authentication Method [#1344](https://github.com/flipt-io/flipt/1344)

### Changed

- Dependency updates
- Switch to official redis client and redis-cache/v9 [#1345](https://github.com/flipt-io/flipt/1345)

## [v1.18.2](https://github.com/flipt-io/flipt/releases/tag/v1.18.2) - 2023-02-14 :heart:

### Added

- OpenTelemetry: support for Zipkin exporter [#1323](https://github.com/flipt-io/flipt/pull/1323)
- OpenTelemetry: support for OTLP exporter [#1324](https://github.com/flipt-io/flipt/pull/1324)

### Changed

- Deprecated `tracing.jaeger.enabled` [#1316](https://github.com/flipt-io/flipt/pull/1316)
- Added `frame-ancestors` directive to `Content-Security-Policy` header [#1317](https://github.com/flipt-io/flipt/pull/1317)

### Fixed

- UI: Clear session if 401 is returned from server [ui #88](https://github.com/flipt-io/flipt-ui/pull/88)
- Ensure all authentication methods are being cleaned up [#1337](https://github.com/flipt-io/flipt/pull/1337)
- Ensure failed cookie auth attempt clears cookies [#1336](https://github.com/flipt-io/flipt/pull/1336)
- 500 error when providing invalid base64 encoded page token [#1314](https://github.com/flipt-io/flipt/pull/1314)

## [v1.18.1](https://github.com/flipt-io/flipt/releases/tag/v1.18.1) - 2023-02-02

### Added

- Set Content-Security-Policy and `X-Content-Type-Options` headers [#1293](https://github.com/flipt-io/flipt/pull/1293)
- Ability to customize log keys/format [#1295](https://github.com/flipt-io/flipt/pull/1295)
- Additional OpenTelemetry annotations for `GetFlag` and `Evaluate` calls [#1306](https://github.com/flipt-io/flipt/pull/1306)
- UI: Visual indicator on submitting + success message [ui #52](https://github.com/flipt-io/flipt-ui/pull/52)

### Changed

- Dependency updates
- UI: Clear session on logout, change session storage format [ui #64](https://github.com/flipt-io/flipt-ui/pull/64)

### Fixed

- ListX calls could potentially lock the DB if running in SQLite. Also a nice performance boost [#1297](https://github.com/flipt-io/flipt/pull/1297)
- UI: Bug where editing constraint values did not pre-populate with existing values [ui #67](https://github.com/flipt-io/flipt-ui/pull/67)
- UI: Regression where we weren't showing help text when creating rule with no variants [ui #58](https://github.com/flipt-io/flipt-ui/pull/58)

## [v1.18.0](https://github.com/flipt-io/flipt/releases/tag/v1.18.0) - 2023-01-23

### Added

- UI: Login via OIDC [ui #41](https://github.com/flipt-io/flipt-ui/pull/41)
- UI: Validate distribution percentages [ui #37](https://github.com/flipt-io/flipt-ui/pull/37)
- New `auth.ExpireAuthenticationSelf` endpoint to expire a user's own authentication [#1279](https://github.com/flipt-io/flipt/pull/1279)

### Changed

- Dev: Switched from Task to Mage [#1273](https://github.com/flipt-io/flipt/pull/1273)
- Authentication metadata structure changed to JSON object [#1275](https://github.com/flipt-io/flipt/pull/1275)
- Dev: Make developing the UI easier by proxying `:8080` to vite [#1278](https://github.com/flipt-io/flipt/pull/1278)
- Dependency updates

### Fixed

- Setting Authentication cookies on localhost [#1274](https://github.com/flipt-io/flipt/pull/1274)
- Panic in `/meta` endpoints when Authentication was required but not present [#1277](https://github.com/flipt-io/flipt/pull/1277)
- Don't set empty CSRF cookie [#1280](https://github.com/flipt-io/flipt/pull/1280)
- Bootstrapping command in mage [#1281](https://github.com/flipt-io/flipt/pull/1281)
- Removed duplicate shutdown log [#1282](https://github.com/flipt-io/flipt/pull/1282)

## [v1.17.1](https://github.com/flipt-io/flipt/releases/tag/v1.17.0) - 2023-01-13

### Fixed

- UI: Fix useEffect warnings from eslint [ui #21](https://github.com/flipt-io/flipt-ui/pull/21)
- UI: Show info about creating rule with no variants [ui #22](https://github.com/flipt-io/flipt-ui/pull/22)
- UI: Fix issue where key was changing when updating flag/segment name [ui #25](https://github.com/flipt-io/flipt-ui/pull/25)
- UI: Fixed issue where segment form would reset when changing matchType [ui #26](https://github.com/flipt-io/flipt-ui/pull/26)
- UI: Fixed auto key generation from name weirdness [ui #27](https://github.com/flipt-io/flipt-ui/pull/27)

## [v1.17.0](https://github.com/flipt-io/flipt/releases/tag/v1.17.0) - 2023-01-12

### Added

- Brand new UI / UX :tada:
- JSON/CUE schema [#1196](https://github.com/flipt-io/flipt/pull/1196)
- Support config file versioning [#1225](https://github.com/flipt-io/flipt/pull/1225)
- OIDC Auth Methods [#1197](https://github.com/flipt-io/flipt/pull/1197)
- List API for Auth Methods [#1240](https://github.com/flipt-io/flipt/pull/1240)

### Changed

- Move `/meta` API endpoints behind authentication [#1250](https://github.com/flipt-io/flipt/pull/1250)
- Dependency updates

### Deprecated

- Deprecates `ui.enabled` in favor of always enabling the UI

### Fixed

- Don't print to stdout with color when using JSON log format [#1188](https://github.com/flipt-io/flipt/pull/1188) 

### Removed

- Embedded swagger/openapiv2 API docs in favor of hosted / openapiv3 API docs [#1241](https://github.com/flipt-io/flipt/pull/1241)

## [v1.16.0](https://github.com/flipt-io/flipt/releases/tag/v1.16.0) - 2022-11-30

### Added

- Automatic authentication background cleanup process [#1161](https://github.com/flipt-io/flipt/pull/1161).

### Fixed

- Fix configuration unmarshalling from `string` to `[]string` to delimit on `" "` vs `","` [#1179](https://github.com/flipt-io/flipt/pull/1179)
- Dont log warnings when telemetry cannot report [#1156](https://github.com/flipt-io/flipt/pull/1156)

### Changed

- Switched to use otel abstractions for recording metrics [#1147](https://github.com/flipt-io/flipt/pull/1147).
- Dependency updates

## [v1.15.1](https://github.com/flipt-io/flipt/releases/tag/v1.15.1) - 2022-11-28

### Fixed

- Authentication API read operations have been appropriately mounted and no longer return 404.

## [v1.15.0](https://github.com/flipt-io/flipt/releases/tag/v1.15.0) - 2022-11-17

### Added

- Token-based authentication [#1097](https://github.com/flipt-io/flipt/pull/1097)

### Changed

- Linting for markdown
- Merge automation for dependabot updates
- Dependency updates

## [v1.14.0](https://github.com/flipt-io/flipt/releases/tag/v1.14.0) - 2022-11-02

### Added

- `reason` field in `EvaluationResponse` payload detailing why the request evaluated to the given result [#1099](https://github.com/flipt-io/flipt/pull/1099)

### Deprecated

- Deprecated both `db.migrations.path` and `db.migrations_path` [#1096](https://github.com/flipt-io/flipt/pull/1096)

### Fixed

- Propogating OpenTelemetry spans through Flipt [#1112](https://github.com/flipt-io/flipt/pull/1112)

## [v1.13.0](https://github.com/flipt-io/flipt/releases/tag/v1.13.0) - 2022-10-17

### Added

- Page token based pagination for `list` methods for forward compatibility with
  future versions of the API [#936](https://github.com/flipt-io/flipt/issues/936)
- Support for CockroachDB :tada: [#1064](https://github.com/flipt-io/flipt/pull/1064)

### Changed

- Validation for `list` methods now requires a `limit` if requesting with an `offset` or `page_token`
- Replaced OpenTracing with OpenTelemetry [#576](https://github.com/flipt-io/flipt/issues/576)
- Updated favicon to new logo
- Documentation link in app no longer uses redirects
- Dependency updates

### Deprecated

- Deprecated `offset` in `list` methods in favor of `page_token` [#936](https://github.com/flipt-io/flipt/issues/936)

### Fixed

- Correctly initialize shutdown context after interrupt [#1057](https://github.com/flipt-io/flipt/pull/1057)

### Removed

- Removed stacktrace from error logs [#1066](https://github.com/flipt-io/flipt/pull/1066)

## [v1.12.1](https://github.com/flipt-io/flipt/releases/tag/v1.12.1) - 2022-09-30

### Fixed

- Issue where parsing value with incorrect type would return 500 from the evaluation API [#1047](https://github.com/flipt-io/flipt/pull/1047)

### Changed

- Dependency updates
- Use testcontainers for MySQL/Postgres tests to run locally [#1045](https://github.com/flipt-io/flipt/pull/1045)

## [v1.12.0](https://github.com/flipt-io/flipt/releases/tag/v1.12.0) - 2022-09-22

### Added

- Ability to log as structure JSON [#1027](https://github.com/flipt-io/flipt/pull/1027)
- Ability to configure GRPC log level seperately from main service log level [#1029](https://github.com/flipt-io/flipt/pull/1029)

### Changed

- Configuration 'enums' are encoding correctly as JSON [#1030](https://github.com/flipt-io/flipt/pull/1030)
- Dependency updates

### Fixed

- Rendering of clone icon for variants/constraints [#1038](https://github.com/flipt-io/flipt/pull/1038)

## [v1.11.0](https://github.com/flipt-io/flipt/releases/tag/v1.11.0) - 2022-09-12

### Added

- Redis example [#968](https://github.com/flipt-io/flipt/pull/968)
- Support for arm64 builds [#1005](https://github.com/flipt-io/flipt/pull/1005)

### Changed

- Updated to Go 1.18 [#1016](https://github.com/flipt-io/flipt/pull/1016)
- Replaces Logrus with Zap logger [#1020](https://github.com/flipt-io/flipt/pull/1020)
- Updated Buf googleapis version [#1011](https://github.com/flipt-io/flipt/pull/1011)
- Dependency updates

## [v1.10.1](https://github.com/flipt-io/flipt/releases/tag/v1.10.1) - 2022-09-01

### Fixed

- (Ported from v1.9.1) Issue when not using `netgo` build tag during build, resulting in native dns resolution not working for some cases in k8s. See  [https://github.com/flipt-io/flipt/issues/993](https://github.com/flipt-io/flipt/issues/993).

## [v1.10.0](https://github.com/flipt-io/flipt/releases/tag/v1.10.0) - 2022-07-27

### Added

- Redis cache support :tada: [https://github.com/flipt-io/flipt/issues/633](https://github.com/flipt-io/flipt/issues/633)
- Support for pretty printing JSON responses from API (via ?pretty=true or setting `Accept: application/json+pretty` header)
- Configuration warnings/deprecations are displayed in console at startup

### Changed

- Ping database on startup to check if it's alive
- Default cache TTL is 1m. Previously there was no TTL for the in memory cache.
- Dependency updates

### Deprecated

- `cache.memory.enabled` config value is deprecated. See [Deprecations](DEPRECATIONS.md) for more info
- `cache.memory.expiration` config value is deprecated. See [Deprecations](DEPRECATIONS.md) for more info

### Fixed

- Build date was incorrect and always showed current date/time
- Button spacing issue on targeting page
- Docker compose examples run again after switch to non-root user 

## [v1.9.1](https://github.com/flipt-io/flipt/releases/tag/v1.9.1) - 2022-09-01

### Fixed

- Issue when not using `netgo` build tag during build, resulting in native dns resolution not working for some cases in k8s. See  [https://github.com/flipt-io/flipt/issues/993](https://github.com/flipt-io/flipt/issues/993).

## [v1.9.0](https://github.com/flipt-io/flipt/releases/tag/v1.9.0) - 2022-07-06

### Changed

- Module name changed to `go.flipt.io/flipt` [https://github.com/flipt-io/flipt/pull/898](https://github.com/flipt-io/flipt/pull/898)
- Upgraded NodeJS to v18 [https://github.com/flipt-io/flipt/pull/911](https://github.com/flipt-io/flipt/pull/911)
- Removed Yarn in favor of NPM [https://github.com/flipt-io/flipt/pull/916](https://github.com/flipt-io/flipt/pull/916)
- Switched to ViteJS for UI build instead of Webpack [https://github.com/flipt-io/flipt/pull/924](https://github.com/flipt-io/flipt/pull/924)
- All UI dependencies are now bundled as well, instead of pulling from external sources (e.g. FontAwesome) [https://github.com/flipt-io/flipt/pull/924](https://github.com/flipt-io/flipt/pull/924)
- Telemetry no longer outputs log messages in case of errors or in-ability to connect [https://github.com/flipt-io/flipt/pull/926](https://github.com/flipt-io/flipt/pull/926)
- Telemetry will not run in dev or snapshot mode [https://github.com/flipt-io/flipt/pull/926](https://github.com/flipt-io/flipt/pull/926)
- Dependency updates

## [v1.8.3](https://github.com/flipt-io/flipt/releases/tag/v1.8.3) - 2022-06-08

### Changed

- Re-added ability to create rules for flags without any variants [https://github.com/flipt-io/flipt/issues/874](https://github.com/flipt-io/flipt/issues/874)

## [v1.8.2](https://github.com/flipt-io/flipt/releases/tag/v1.8.2) - 2022-04-27

### Fixed

- Broken rules reordering resulting from GRPC update [https://github.com/flipt-io/flipt/pull/836](https://github.com/flipt-io/flipt/pull/836)

## [v1.8.1](https://github.com/flipt-io/flipt/releases/tag/v1.8.1) - 2022-04-18

### Changed

- Updated telemetry to not run if `CI` is set
- Updated telemtry to flush on each batch
- Dependency updates

### Fixed

- Update CORS middleware to handle Vary header properly [https://github.com/flipt-io/flipt/pull/803](https://github.com/flipt-io/flipt/pull/803)

## [v1.8.0](https://github.com/flipt-io/flipt/releases/tag/v1.8.0) - 2022-04-06

### Added

- Helm Chart [https://github.com/flipt-io/flipt/pull/777](https://github.com/flipt-io/flipt/pull/777)
- Basic anonymous telemetry [https://github.com/flipt-io/flipt/pull/790](https://github.com/flipt-io/flipt/pull/790). Can be disabled via config.

### Changed

- Updated protoc/protobuf to v1.28 [https://github.com/flipt-io/flipt/pull/768](https://github.com/flipt-io/flipt/pull/768)
- Updated CODE_OF_CONDUCT.md with my new email address
- Updated README.md with link to [Flipt Sandbox](https://try.flipt.io)
- Updated README.md with link to Discord

## [v1.7.0](https://github.com/flipt-io/flipt/releases/tag/v1.7.0) - 2022-03-22

### Added

- Ability to quickly copy constraints/variants for easier creation [https://github.com/flipt-io/flipt/pull/754](https://github.com/flipt-io/flipt/pull/754)

### Changed

- Disallow empty rule creation in UI [https://github.com/flipt-io/flipt/issues/758](https://github.com/flipt-io/flipt/issues/758)
- `trimpath` added as [`go build` flag](https://pkg.go.dev/cmd/go#hdr-Compile_packages_and_dependencies) for builds [https://github.com/flipt-io/flipt/pull/722](https://github.com/flipt-io/flipt/pull/722)
- Base alpine image updated to 3.15.1 [https://github.com/flipt-io/flipt/pull/757](https://github.com/flipt-io/flipt/pull/757)
- Dependency updates

## [v1.6.3](https://github.com/flipt-io/flipt/releases/tag/v1.6.3) - 2022-02-21

### Added

- Test for failure to increment expected migration versions [https://github.com/flipt-io/flipt/issues/706](https://github.com/flipt-io/flipt/issues/706)
- All dependency licenses [https://github.com/flipt-io/flipt/pull/714](https://github.com/flipt-io/flipt/pull/714)

### Changed

- Dependency updates

### Fixed

- Potential null pointer bugs in importer found by fuzzing [https://github.com/flipt-io/flipt/pull/713](https://github.com/flipt-io/flipt/pull/713)

## [v1.6.2](https://github.com/flipt-io/flipt/releases/tag/v1.6.2) - 2022-02-19

### Fixed

- Issue with missing Segment.MatchType in export [https://github.com/flipt-io/flipt/issues/710](https://github.com/flipt-io/flipt/issues/710)
- Issue with version not showing in UI (again)

## [v1.6.1](https://github.com/flipt-io/flipt/releases/tag/v1.6.1) - 2022-02-13

### Fixed

- Issue where migrations were not checked against latest version
- Issue where version was not showing in UI

## [v1.6.0](https://github.com/flipt-io/flipt/releases/tag/v1.6.0) - 2022-02-13

### Added

- Flipt now shows if there is an update available in the UI [https://github.com/flipt-io/flipt/pull/650](https://github.com/flipt-io/flipt/pull/650). Can be disabled via config.
- Variants now support JSON attachments :tada: ! [https://github.com/flipt-io/flipt/issues/188](https://github.com/flipt-io/flipt/issues/188)
- Import/Export of variant attachment JSON marshal as YAML for human readability [https://github.com/flipt-io/flipt/issues/697](https://github.com/flipt-io/flipt/issues/697)

### Changed

- Dependency updates
- Update JS to ES6 syntax
- Flipt now runs without root user in Docker [https://github.com/flipt-io/flipt/pull/659](https://github.com/flipt-io/flipt/pull/659)
- Changed development task runner to [Task](https://taskfile.dev/#/) from `make`
- Re-configured how Flipt is built in a [devcontainer](https://code.visualstudio.com/docs/remote/devcontainer-cli#_building-a-dev-container-image)

## [v1.5.1](https://github.com/flipt-io/flipt/releases/tag/v1.5.1) - 2022-01-26

### Fixed

- Backwards compatability issue with using `null` as a string field in the `context` map for `Evaluate`. [https://github.com/flipt-io/flipt/issues/664](https://github.com/flipt-io/flipt/issues/664)

## [v1.5.0](https://github.com/flipt-io/flipt/releases/tag/v1.5.0) - 2022-01-11

### Changed

- Dependency updates
- Upgrade UI packages and fix linter errors [https://github.com/flipt-io/flipt/pull/625](https://github.com/flipt-io/flipt/pull/625)
- Upgraded required nodeJS version to 16

## [v1.4.0](https://github.com/flipt-io/flipt/releases/tag/v1.4.0) - 2021-08-07

### Added

- Ability to exclude `NotFound` errors in `BatchEvaluate` calls [https://github.com/flipt-io/flipt/pull/518](https://github.com/flipt-io/flipt/pull/518)

### Changed

- Dependency updates
- Add commit hash to dev build [https://github.com/flipt-io/flipt/pull/517](https://github.com/flipt-io/flipt/pull/517)
- Remove `packr` in favor of using Go 1.16 `go embed` for embedding assets [https://github.com/flipt-io/flipt/pull/492](https://github.com/flipt-io/flipt/pull/492)
- Updated process to create new releases [https://github.com/flipt-io/flipt/pull/482](https://github.com/flipt-io/flipt/pull/482)

### Fixed

- Bug when trying to add two variants of a flag to the same rule in the UI [https://github.com/flipt-io/flipt/issues/515](https://github.com/flipt-io/flipt/issues/515)

## [v1.3.0](https://github.com/flipt-io/flipt/releases/tag/v1.3.0) - 2021-06-14

### Changed

- Bunch of dependencies updated.
- [Development](DEVELOPMENT.md) updated to work with VS Remote Containers / GH Codespaces.
- Development docker image changed to be Debian based.

### Fixed

- Segment search autocompletion now works correctly when defining a rule [https://github.com/flipt-io/flipt/issues/462](https://github.com/flipt-io/flipt/issues/462)

## [v1.2.1](https://github.com/flipt-io/flipt/releases/tag/v1.2.1) - 2021-03-09

### Fixed

- Downgrade Buefy dependency to fix [https://github.com/flipt-io/flipt/issues/394](https://github.com/flipt-io/flipt/issues/394) and [https://github.com/flipt-io/flipt/issues/391](https://github.com/flipt-io/flipt/issues/391)

## [v1.2.0](https://github.com/flipt-io/flipt/releases/tag/v1.2.0) - 2021-02-14 :heart:

### Changed

- Don't error on evaluating flags that are disabled, return no match instead [https://github.com/flipt-io/flipt/pull/382](https://github.com/flipt-io/flipt/pull/382)
- Dependency updates

## [v1.1.0](https://github.com/flipt-io/flipt/releases/tag/v1.1.0) - 2021-01-15

### Changed

- Bumped dependencies
- Ignore disabled flags on batch evaluate instead of erroring [https://github.com/flipt-io/flipt/pull/376](https://github.com/flipt-io/flipt/pull/376)

## [v1.0.0](https://github.com/flipt-io/flipt/releases/tag/v1.0.0) - 2020-10-31

Happy Halloween! Flipt goes 1.0.0 today! :jack_o_lantern:

### Changed

- Bumped dependencies
- Upgrade to Go 1.15

## [v0.18.1](https://github.com/flipt-io/flipt/releases/tag/v0.18.1) - 2020-09-30

### Added

- Reflection to grpc server for usage with generic clients [https://github.com/flipt-io/flipt/pull/345](https://github.com/flipt-io/flipt/pull/345)

### Changed

- Bumped dependencies
- Added colorful output for new version available instead of normal log message
- Publishing Docker images to [ghcr.io](https://docs.github.com/en/free-pro-team@latest/packages/getting-started-with-github-container-registry/about-github-container-registry)

## [v0.18.0](https://github.com/flipt-io/flipt/releases/tag/v0.18.0) - 2020-08-02

### Added

- Ability to configure database without using URL [https://github.com/flipt-io/flipt/issues/316](https://github.com/flipt-io/flipt/issues/316)

## [v0.17.1](https://github.com/flipt-io/flipt/releases/tag/v0.17.1) - 2020-07-16

### Fixed

- Don't log database url/credentials on startup [https://github.com/flipt-io/flipt/issues/319](https://github.com/flipt-io/flipt/issues/319)

## [v0.17.0](https://github.com/flipt-io/flipt/releases/tag/v0.17.0) - 2020-07-10

### Added

- Check for newer versions of Flipt on startup. Can be disabled by setting `meta.check_for_updates=false` in config. [https://github.com/flipt-io/flipt/pull/311](https://github.com/flipt-io/flipt/pull/311)
- Ability to configure database connections [https://github.com/flipt-io/flipt/pull/313](https://github.com/flipt-io/flipt/pull/313)
- Prometheus metrics around database connections [https://github.com/flipt-io/flipt/pull/314](https://github.com/flipt-io/flipt/pull/314)
- OpenTracing/Jaeger support [https://github.com/flipt-io/flipt/pull/315](https://github.com/flipt-io/flipt/pull/315)

### Changed

- Update FQDN for cache metrics

## [v0.16.1](https://github.com/flipt-io/flipt/releases/tag/v0.16.1) [Backport] - 2020-07-16

### Fixed

- Don't log database url/credentials on startup [https://github.com/flipt-io/flipt/issues/319](https://github.com/flipt-io/flipt/issues/319)

## [v0.16.0](https://github.com/flipt-io/flipt/releases/tag/v0.16.0) - 2020-06-29

### Added

- MySQL support: [https://github.com/flipt-io/flipt/issues/224](https://github.com/flipt-io/flipt/issues/224)

## [v0.15.0](https://github.com/flipt-io/flipt/releases/tag/v0.15.0) - 2020-06-03

### Added

- Batch Evaluation [https://github.com/flipt-io/flipt/issues/61](https://github.com/flipt-io/flipt/issues/61)

## [v0.14.1](https://github.com/flipt-io/flipt/releases/tag/v0.14.1) - 2020-05-27

### Changed

- Colons are no longer allowed in flag or segment keys [https://github.com/flipt-io/flipt/issues/262](https://github.com/flipt-io/flipt/issues/262)

## [v0.14.0](https://github.com/flipt-io/flipt/releases/tag/v0.14.0) - 2020-05-16

### Added

- Ability to import from STDIN [https://github.com/flipt-io/flipt/issues/278](https://github.com/flipt-io/flipt/issues/278)

### Changed

- Updated several dependencies

## [v0.13.1](https://github.com/flipt-io/flipt/releases/tag/v0.13.1) - 2020-04-05

### Added

- End to end UI tests [https://github.com/flipt-io/flipt/issues/216](https://github.com/flipt-io/flipt/issues/216)

### Changed

- Updated several dependencies

### Fixed

- Variant/Constraint columns always showing 'yes' in UI [https://github.com/flipt-io/flipt/issues/258](https://github.com/flipt-io/flipt/issues/258)

## [v0.13.0](https://github.com/flipt-io/flipt/releases/tag/v0.13.0) - 2020-03-01

### Added

- `export` and `import` commands to export and import data [https://github.com/flipt-io/flipt/issues/225](https://github.com/flipt-io/flipt/issues/225)
- Enable response time histogram metrics for Prometheus [https://github.com/flipt-io/flipt/pull/234](https://github.com/flipt-io/flipt/pull/234)

### Changed

- List calls are no longer cached because of pagination

### Fixed

- Issue where `GetRule` would not return proper error if rule did not exist

## [v0.12.1](https://github.com/flipt-io/flipt/releases/tag/v0.12.1) - 2020-02-18

### Fixed

- Issue where distributions did not always maintain order during evaluation when using Postgres [https://github.com/flipt-io/flipt/issues/229](https://github.com/flipt-io/flipt/issues/229)

## [v0.12.0](https://github.com/flipt-io/flipt/releases/tag/v0.12.0) - 2020-02-01

### Added

- Caching support for segments, rules AND evaluation! [https://github.com/flipt-io/flipt/issues/100](https://github.com/flipt-io/flipt/issues/100)
- `cache.memory.expiration` configuration option
- `cache.memory.eviction_interval` configuration option

### Changed

- Fixed documentation link in app
- Underlying caching library from golang-lru to go-cache

### Removed

- `cache.memory.items` configuration option

## [v0.11.1](https://github.com/flipt-io/flipt/releases/tag/v0.11.1) - 2020-01-28

### Changed

- Moved evaluation logic to be independent of datastore
- Updated several dependencies
- Moved documentation to [https://github.com/flipt-io/flipt.io](https://github.com/flipt-io/flipt.io)
- Updated documentation link in UI

### Fixed

- Potential index out of range issue with 0% distributions: [https://github.com/flipt-io/flipt/pull/213](https://github.com/flipt-io/flipt/pull/213)

## [v0.11.0](https://github.com/flipt-io/flipt/releases/tag/v0.11.0) - 2019-12-01

### Added

- Ability to match ANY constraints for a segment: [https://github.com/flipt-io/flipt/issues/180](https://github.com/flipt-io/flipt/issues/180)
- Pagination for Flag/Segment grids
- Required fields in API Swagger Documentation

### Changed

- All JSON fields in responses are returned, even empty ones
- Various UI Tweaks: [https://github.com/flipt-io/flipt/issues/190](https://github.com/flipt-io/flipt/issues/190)

## [v0.10.6](https://github.com/flipt-io/flipt/releases/tag/v0.10.6) - 2019-11-28

### Changed

- Require value for constraints unless operator is one of `[empty, not empty, present, not present]`

### Fixed

- Fix issue where != would evaluate to true if constraint value was not present: [https://github.com/flipt-io/flipt/pull/193](https://github.com/flipt-io/flipt/pull/193)

## [v0.10.5](https://github.com/flipt-io/flipt/releases/tag/v0.10.5) - 2019-11-25

### Added

- Evaluation benchmarks: [https://github.com/flipt-io/flipt/pull/185](https://github.com/flipt-io/flipt/pull/185)

### Changed

- Update UI dependencies: [https://github.com/flipt-io/flipt/pull/183](https://github.com/flipt-io/flipt/pull/183)
- Update go-sqlite3 version

### Fixed

- Calculate distribution percentages so they always add up to 100% in UI: [https://github.com/flipt-io/flipt/pull/189](https://github.com/flipt-io/flipt/pull/189)

## [v0.10.4](https://github.com/flipt-io/flipt/releases/tag/v0.10.4) - 2019-11-19

### Added

- Example using Prometheus for capturing metrics: [https://github.com/flipt-io/flipt/pull/178](https://github.com/flipt-io/flipt/pull/178)

### Changed

- Update Go versions to 1.13.4
- Update Makefile to only build assets on change
- Update go-sqlite3 version

### Fixed

- Remove extra dashes when auto-generating flag/segment key in UI: [https://github.com/flipt-io/flipt/pull/177](https://github.com/flipt-io/flipt/pull/177)

## [v0.10.3](https://github.com/flipt-io/flipt/releases/tag/v0.10.3) - 2019-11-15

### Changed

- Update swagger docs to be built completely from protobufs: [https://github.com/flipt-io/flipt/pull/175](https://github.com/flipt-io/flipt/pull/175)

### Fixed

- Handle flags/segments not found in UI: [https://github.com/flipt-io/flipt/pull/175](https://github.com/flipt-io/flipt/pull/175)

## [v0.10.2](https://github.com/flipt-io/flipt/releases/tag/v0.10.2) - 2019-11-11

### Changed

- Updated grpc and protobuf versions
- Updated spf13/viper version

### Fixed

- Update chi compress middleware to fix large number of memory allocations

## [v0.10.1](https://github.com/flipt-io/flipt/releases/tag/v0.10.1) - 2019-11-09

### Changed

- Use go 1.13 style errors
- Updated outdated JS dependencies
- Updated prometheus client version

### Fixed

- Inconsistent matching of rules: [https://github.com/flipt-io/flipt/issues/166](https://github.com/flipt-io/flipt/issues/166)

## [v0.10.0](https://github.com/flipt-io/flipt/releases/tag/v0.10.0) - 2019-10-20

### Added

- Ability to write logs to file instead of STDOUT: [https://github.com/flipt-io/flipt/issues/141](https://github.com/flipt-io/flipt/issues/141)

### Changed

- Automatically populate flag/segment key based on name: [https://github.com/flipt-io/flipt/pull/155](https://github.com/flipt-io/flipt/pull/155)

## [v0.9.0](https://github.com/flipt-io/flipt/releases/tag/v0.9.0) - 2019-10-02

### Added

- Support evaluating flags without variants: [https://github.com/flipt-io/flipt/issues/138](https://github.com/flipt-io/flipt/issues/138)

### Changed

- Dropped support for Go 1.12

### Fixed

- Segments not matching on all constraints: [https://github.com/flipt-io/flipt/issues/140](https://github.com/flipt-io/flipt/issues/140)
- Modal content streching to fit entire screen

## [v0.8.0](https://github.com/flipt-io/flipt/releases/tag/v0.8.0) - 2019-09-15

### Added

- HTTPS support

## [v0.7.1](https://github.com/flipt-io/flipt/releases/tag/v0.7.1) - 2019-07-25

### Added

- Exposed errors metrics via Prometheus

### Changed

- Updated JS dev dependencies
- Updated grpc and protobuf versions
- Updated pq version
- Updated go-sqlite3 version

## [v0.7.0](https://github.com/flipt-io/flipt/releases/tag/v0.7.0) - 2019-07-07

### Added

- CORS support with `cors` config options
- [Prometheus](https://prometheus.io/) metrics exposed at `/metrics`

## [v0.6.1](https://github.com/flipt-io/flipt/releases/tag/v0.6.1) - 2019-06-14

### Fixed

- Missing migrations folders in release archive: [https://github.com/flipt-io/flipt/issues/97](https://github.com/flipt-io/flipt/issues/97)

## [v0.6.0](https://github.com/flipt-io/flipt/releases/tag/v0.6.0) - 2019-06-10

### Added

- `migrate` subcommand to run database migrations
- 'Has Prefix' and 'Has Suffix' constraint operators

### Changed

- Variant keys are now only required to be unique per flag, not globally: [https://github.com/flipt-io/flipt/issues/87](https://github.com/flipt-io/flipt/issues/87)

### Removed

- `db.migrations.auto` in config. DB migrations must now be run explicitly with the `flipt migrate` command

## [v0.5.0](https://github.com/flipt-io/flipt/releases/tag/v0.5.0) - 2019-05-27

### Added

- Beta support for Postgres! :tada:
- `/meta/info` endpoint for version/build info
- `/meta/config` endpoint for running configuration info

### Changed

- `cache.enabled` config becomes `cache.memory.enabled`
- `cache.size` config becomes `cache.memory.items`
- `db.path` config becomes `db.url`

### Removed

- `db.name` in config

## [v0.4.2](https://github.com/flipt-io/flipt/releases/tag/v0.4.2) - 2019-05-12

### Fixed

- Segments with no constraints now match all requests by default: [https://github.com/flipt-io/flipt/issues/60](https://github.com/flipt-io/flipt/issues/60)
- Clear Debug Console response on error

## [v0.4.1](https://github.com/flipt-io/flipt/releases/tag/v0.4.1) - 2019-05-11

### Added

- `/debug/pprof` [pprof](https://golang.org/pkg/net/http/pprof/) endpoint for profiling

### Fixed

- Issue in evaluation: [https://github.com/flipt-io/flipt/issues/63](https://github.com/flipt-io/flipt/issues/63)

## [v0.4.0](https://github.com/flipt-io/flipt/releases/tag/v0.4.0) - 2019-04-06

### Added

- `ui` config section to allow disabling the ui:

  ```yaml
  ui:
    enabled: true
  ```

- `/health` HTTP healthcheck endpoint

### Fixed

- Issue where updating a Constraint or Variant via the UI would not show the update values until a refresh: [https://github.com/flipt-io/flipt/issues/43](https://github.com/flipt-io/flipt/issues/43)
- Potential IndexOutOfRange error if distribution percentage didn't add up to 100: [https://github.com/flipt-io/flipt/issues/42](https://github.com/flipt-io/flipt/issues/42)

## [v0.3.0](https://github.com/flipt-io/flipt/releases/tag/v0.3.0) - 2019-03-03

### Changed

- Renamed generated proto package to `flipt` for use with external GRPC clients
- Updated docs and example to reference [GRPC go client](https://github.com/flipt-io/flipt-grpc-go)

### Fixed

- Don't return error on graceful shutdown of HTTP server

## [v0.2.0](https://github.com/flipt-io/flipt/releases/tag/v0.2.0) - 2019-02-24

### Added

- `server` config section to consolidate and rename `host`, `api.port` and `backend.port`:

  ```yaml
  server:
    host: 127.0.0.1
    http_port: 8080
    grpc_port: 9000
  ```

- Implemented flag caching! Preliminary testing shows about a 10x speedup for retrieving flags with caching enabled. See the docs for more info.

  ```yaml
  cache:
    enabled: true
  ```

### Deprecated

- `host`, `api.port` and `backend.port`. These values have been moved and renamed under the `server` section and will be removed in the 1.0 release.

## [v0.1.0](https://github.com/flipt-io/flipt/releases/tag/v0.1.0) - 2019-02-19

### Added

- Moved proto/client code to proto directory and added MIT License

## [v0.0.0](https://github.com/flipt-io/flipt/releases/tag/v0.0.0) - 2019-02-16

Initial Release!<|MERGE_RESOLUTION|>--- conflicted
+++ resolved
@@ -3,8 +3,6 @@
 This format is based on [Keep a Changelog](https://keepachangelog.com/en/1.0.0/)
 and this project adheres to [Semantic Versioning](https://semver.org/spec/v2.0.0.html).
 
-<<<<<<< HEAD
-=======
 ## [v1.24.2](https://github.com/flipt-io/flipt/releases/tag/v1.24.2) - 2023-08-07
 
 ### Fixed
@@ -13,16 +11,11 @@
 - store namespace in localstorage (#1950)
 - dont clear all localstorage on 401 (#1951)
 
->>>>>>> 3f2135b7
 ## [v1.24.1](https://github.com/flipt-io/flipt/releases/tag/v1.24.1) - 2023-08-01
 
 ### Fixed
 
-<<<<<<< HEAD
-- `auth/middleware`: only enforce email matches on OIDC method tokens  (#1934)
-=======
 - fix(auth/middleware): only enforce email matches on OIDC method tokens (#1934)
->>>>>>> 3f2135b7
 
 ## [v1.24.0](https://github.com/flipt-io/flipt/releases/tag/v1.24.0) - 2023-07-31
 
