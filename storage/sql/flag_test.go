--- conflicted
+++ resolved
@@ -69,23 +69,15 @@
 		require.NoError(t, err)
 	}
 
-<<<<<<< HEAD
-	res, err := store.ListFlags(context.TODO())
-=======
-	got, err := s.store.ListFlags(context.TODO())
->>>>>>> 6fef58bc
+	res, err := s.store.ListFlags(context.TODO())
 	require.NoError(t, err)
 	got := res.Results
 	assert.NotZero(t, len(got))
 }
 
-<<<<<<< HEAD
-func TestListFlagsPagination_LimitOffset(t *testing.T) {
-=======
 func (s *DBTestSuite) TestListFlagsPagination_LimitOffset() {
 	t := s.T()
 
->>>>>>> 6fef58bc
 	reqs := []*flipt.CreateFlagRequest{
 		{
 			Key:         uuid.Must(uuid.NewV4()).String(),
@@ -105,18 +97,16 @@
 		require.NoError(t, err)
 	}
 
-<<<<<<< HEAD
-	res, err := store.ListFlags(context.TODO(), storage.WithOrder(storage.OrderDesc), storage.WithLimit(1), storage.WithOffset(1))
-=======
-	got, err := s.store.ListFlags(context.TODO(), storage.WithLimit(1), storage.WithOffset(1))
->>>>>>> 6fef58bc
+	res, err := s.store.ListFlags(context.TODO(), storage.WithOrder(storage.OrderDesc), storage.WithLimit(1), storage.WithOffset(1))
 	require.NoError(t, err)
 
 	got := res.Results
 	assert.Len(t, got, 1)
 }
 
-func TestListFlagsPagination_LimitWithNextPage(t *testing.T) {
+func (s *DBTestSuite) TestListFlagsPagination_LimitWithNextPage() {
+	t := s.T()
+
 	reqs := []*flipt.CreateFlagRequest{
 		{
 			Key:         uuid.Must(uuid.NewV4()).String(),
@@ -132,14 +122,14 @@
 	}
 
 	for _, req := range reqs {
-		_, err := store.CreateFlag(context.TODO(), req)
+		_, err := s.store.CreateFlag(context.TODO(), req)
 		require.NoError(t, err)
 	}
 
 	// TODO: the ordering (DESC) is required because the default ordering is ASC and we are not clearing the DB between tests
 	opts := []storage.QueryOption{storage.WithOrder(storage.OrderDesc), storage.WithLimit(1)}
 
-	res, err := store.ListFlags(context.TODO(), opts...)
+	res, err := s.store.ListFlags(context.TODO(), opts...)
 	require.NoError(t, err)
 
 	got := res.Results
@@ -155,7 +145,7 @@
 
 	opts = append(opts, storage.WithPageToken(res.NextPageToken))
 
-	res, err = store.ListFlags(context.TODO(), opts...)
+	res, err = s.store.ListFlags(context.TODO(), opts...)
 	require.NoError(t, err)
 
 	got = res.Results
