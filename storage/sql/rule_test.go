--- conflicted
+++ resolved
@@ -130,15 +130,10 @@
 	assert.NotZero(t, len(got.Results))
 }
 
-<<<<<<< HEAD
-func TestListRulesPagination_LimitOffset(t *testing.T) {
-	flag, err := store.CreateFlag(context.TODO(), &flipt.CreateFlagRequest{
-=======
 func (s *DBTestSuite) TestListRulesPagination_LimitOffset() {
 	t := s.T()
 
 	flag, err := s.store.CreateFlag(context.TODO(), &flipt.CreateFlagRequest{
->>>>>>> 6fef58bc
 		Key:         t.Name(),
 		Name:        "foo",
 		Description: "bar",
@@ -185,36 +180,37 @@
 		require.NoError(t, err)
 	}
 
-<<<<<<< HEAD
-	res, err := store.ListRules(context.TODO(), flag.Key, storage.WithLimit(1), storage.WithOffset(1))
+	res, err := s.store.ListRules(context.TODO(), flag.Key, storage.WithLimit(1), storage.WithOffset(1))
 	require.NoError(t, err)
 
 	got := res.Results
 	assert.Len(t, got, 1)
 }
 
-func TestListRulesPagination_LimitWithNextPage(t *testing.T) {
-	flag, err := store.CreateFlag(context.TODO(), &flipt.CreateFlagRequest{
-		Key:         t.Name(),
-		Name:        "foo",
-		Description: "bar",
-		Enabled:     true,
-	})
-
-	require.NoError(t, err)
-	assert.NotNil(t, flag)
-
-	variant, err := store.CreateVariant(context.TODO(), &flipt.CreateVariantRequest{
-		FlagKey:     flag.Key,
-		Key:         t.Name(),
-		Name:        "foo",
-		Description: "bar",
-	})
-
-	require.NoError(t, err)
-	assert.NotNil(t, variant)
-
-	segment, err := store.CreateSegment(context.TODO(), &flipt.CreateSegmentRequest{
+func (s *DBTestSuite) TestListRulesPagination_LimitWithNextPage() {
+	t := s.T()
+
+	flag, err := s.store.CreateFlag(context.TODO(), &flipt.CreateFlagRequest{
+		Key:         t.Name(),
+		Name:        "foo",
+		Description: "bar",
+		Enabled:     true,
+	})
+
+	require.NoError(t, err)
+	assert.NotNil(t, flag)
+
+	variant, err := s.store.CreateVariant(context.TODO(), &flipt.CreateVariantRequest{
+		FlagKey:     flag.Key,
+		Key:         t.Name(),
+		Name:        "foo",
+		Description: "bar",
+	})
+
+	require.NoError(t, err)
+	assert.NotNil(t, variant)
+
+	segment, err := s.store.CreateSegment(context.TODO(), &flipt.CreateSegmentRequest{
 		Key:         t.Name(),
 		Name:        "foo",
 		Description: "bar",
@@ -237,22 +233,17 @@
 	}
 
 	for _, req := range reqs {
-		_, err := store.CreateRule(context.TODO(), req)
+		_, err := s.store.CreateRule(context.TODO(), req)
 		require.NoError(t, err)
 	}
 
 	// TODO: the ordering (DESC) is required because the default ordering is ASC and we are not clearing the DB between tests
 	opts := []storage.QueryOption{storage.WithOrder(storage.OrderDesc), storage.WithLimit(1)}
 
-	res, err := store.ListRules(context.TODO(), flag.Key, opts...)
+	res, err := s.store.ListRules(context.TODO(), flag.Key, opts...)
 	require.NoError(t, err)
 
 	got := res.Results
-=======
-	got, err := s.store.ListRules(context.TODO(), flag.Key, storage.WithLimit(1), storage.WithOffset(1))
-	require.NoError(t, err)
-
->>>>>>> 6fef58bc
 	assert.Len(t, got, 1)
 	assert.Equal(t, reqs[1].Rank, got[0].Rank)
 	assert.NotEmpty(t, res.NextPageToken)
@@ -265,7 +256,7 @@
 
 	opts = append(opts, storage.WithPageToken(res.NextPageToken))
 
-	res, err = store.ListRules(context.TODO(), flag.Key, opts...)
+	res, err = s.store.ListRules(context.TODO(), flag.Key, opts...)
 	require.NoError(t, err)
 
 	got = res.Results
@@ -598,11 +589,7 @@
 
 	require.NoError(t, err)
 
-<<<<<<< HEAD
-	res, err := store.ListRules(context.TODO(), flag.Key)
-=======
-	got, err := s.store.ListRules(context.TODO(), flag.Key)
->>>>>>> 6fef58bc
+	res, err := s.store.ListRules(context.TODO(), flag.Key)
 
 	// ensure rules are in correct order
 	require.NoError(t, err)
@@ -699,11 +686,7 @@
 
 	require.NoError(t, err)
 
-<<<<<<< HEAD
-	res, err := store.ListRules(context.TODO(), flag.Key)
-=======
-	got, err := s.store.ListRules(context.TODO(), flag.Key)
->>>>>>> 6fef58bc
+	res, err := s.store.ListRules(context.TODO(), flag.Key)
 
 	// ensure rules are in correct order
 	require.NoError(t, err)
