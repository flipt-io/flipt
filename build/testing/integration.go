--- conflicted
+++ resolved
@@ -47,13 +47,6 @@
 
 	// AllCases are the top-level filterable integration test cases.
 	AllCases = map[string]testCaseFn{
-<<<<<<< HEAD
-		// "fs/git":   git,
-		// "fs/local": local,
-		//"authz":         authz,
-=======
-		// "authz":    authz,
->>>>>>> 25771f65
 		"authn":         authn(),
 		"envs":          envsAPI(""),
 		"envs_with_dir": envsAPI("root"),
