--- conflicted
+++ resolved
@@ -476,13 +476,9 @@
 		if err != nil {
 			return fmt.Errorf("parsing grpc log level (%q): %w", cfg.Log.GRPCLevel, err)
 		}
-
-<<<<<<< HEAD
+		grpc_zap.ReplaceGrpcLoggerV2(logger.WithOptions(zap.IncreaseLevel(grpcLogLevel)))
+
 		// base observability inteceptors
-=======
-		grpc_zap.ReplaceGrpcLoggerV2(logger.WithOptions(zap.IncreaseLevel(grpcLogLevel)))
-
->>>>>>> ff33c5c3
 		interceptors := []grpc.UnaryServerInterceptor{
 			grpc_recovery.UnaryServerInterceptor(),
 			grpc_ctxtags.UnaryServerInterceptor(),
