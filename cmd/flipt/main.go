package main

import (
	"context"
	"encoding/json"
	"fmt"
	"net"
	"net/http"
	"os"
	"os/signal"
	"path/filepath"
	"strings"
	"syscall"
	"time"

	"database/sql"

	"github.com/fatih/color"
	"github.com/go-chi/chi"
	"github.com/go-chi/chi/middleware"
	_ "github.com/mattn/go-sqlite3"
	"github.com/phyber/negroni-gzip/gzip"
	"github.com/pkg/errors"

	"github.com/grpc-ecosystem/grpc-gateway/runtime"
	pb "github.com/markphelps/flipt/rpc"
	"github.com/markphelps/flipt/server"
	"github.com/markphelps/flipt/swagger"
	"github.com/markphelps/flipt/ui"
	"github.com/sirupsen/logrus"
	"github.com/spf13/cobra"
	"github.com/spf13/viper"
	"golang.org/x/sync/errgroup"
	"google.golang.org/grpc"

	migrate "github.com/golang-migrate/migrate"
	sqlite3 "github.com/golang-migrate/migrate/database/sqlite3"
	_ "github.com/golang-migrate/migrate/source/file"
	_ "github.com/mattn/go-sqlite3"

	grpc_middleware "github.com/grpc-ecosystem/go-grpc-middleware"
	grpc_logrus "github.com/grpc-ecosystem/go-grpc-middleware/logging/logrus"
	grpc_recovery "github.com/grpc-ecosystem/go-grpc-middleware/recovery"
	grpc_ctxtags "github.com/grpc-ecosystem/go-grpc-middleware/tags"
)

const (
	dbConnOpts = "cache=shared&_fk=true"
	banner     = `
    _____ _ _       _
   |  ___| (_)_ __ | |_
   | |_  | | | '_ \| __|
   |  _| | | | |_) | |_
   |_|   |_|_| .__/ \__|
             |_|
  `
)

var (
	logger = logrus.New()

	cfgPath string
	print   bool

	version = "dev"
	commit  = ""
	date    = time.Now().Format(time.RFC3339)
)

func main() {
	var rootCmd = &cobra.Command{
		Use:   "flipt",
		Short: "Flipt is a self contained feature flag solution",
		Run: func(cmd *cobra.Command, args []string) {
			if err := execute(); err != nil {
				logger.Fatal(err)
			}
		},
	}

	rootCmd.Flags().BoolVar(&print, "version", false, "print version info and exit")
	rootCmd.Flags().StringVar(&cfgPath, "config", "/etc/flipt/config/default.yml", "path to config file")

	if err := rootCmd.Execute(); err != nil {
		logger.Fatal(err)
	}
}

type config struct {
	logLevel string
	ui       uiConfig
	cache    cacheConfig
	server   serverConfig
	database databaseConfig
}

type uiConfig struct {
	enabled bool
}

type cacheConfig struct {
	enabled bool
	size    int
}

type serverConfig struct {
	host     string
	httpPort int
	grpcPort int
}

type databaseConfig struct {
	name           string
	path           string
	migrationsPath string
	autoMigrate    bool
}

func defaultConfig() *config {
	return &config{
		logLevel: "INFO",

		ui: uiConfig{
			enabled: true,
		},

		cache: cacheConfig{
			enabled: false,
			size:    250,
		},

		server: serverConfig{
			host:     "0.0.0.0",
			httpPort: 8080,
			grpcPort: 9000,
		},

		database: databaseConfig{
			name:           "flipt",
			path:           "/var/opt/flipt",
			migrationsPath: "/etc/flipt/config/migrations",
			autoMigrate:    true,
		},
	}
}

const (
	// Logging
	cfgLogLevel = "log.level"

	// UI
	cfgUIEnabled = "ui.enabled"

	// Cache
	cfgCacheEnabled = "cache.enabled"
	cfgCacheSize    = "cache.size"

	// Server
	cfgServerHost     = "server.host"
	cfgServerHTTPPort = "server.http_port"
	cfgServerGRPCPort = "server.grpc_port"

	// DB
	cfgDBName           = "db.name"
	cfgDBPath           = "db.path"
	cfgDBMigrationsPath = "db.migrations.path"
	cfgDBAutoMigrate    = "db.migrations.auto"

	// Aliases
	cfgAliasHost        = "host"
	cfgAliasAPIPort     = "api.port"
	cfgAliasBackendPort = "backend.port"
)

func configure() (*config, error) {
	viper.SetEnvPrefix("FLIPT")
	viper.SetEnvKeyReplacer(strings.NewReplacer(".", "_"))
	viper.AutomaticEnv()

	viper.SetConfigFile(cfgPath)

	if err := viper.ReadInConfig(); err != nil {
		return nil, errors.Wrap(err, "loading config")
	}

	// TODO: remove in 1.0 release
	viper.RegisterAlias(cfgAliasHost, cfgServerHost)
	viper.RegisterAlias(cfgAliasAPIPort, cfgServerHTTPPort)
	viper.RegisterAlias(cfgAliasBackendPort, cfgServerGRPCPort)

	cfg := defaultConfig()

	// Logging
	if viper.IsSet(cfgLogLevel) {
		cfg.logLevel = viper.GetString(cfgLogLevel)
	}

	// UI
	if viper.IsSet(cfgUIEnabled) {
		cfg.ui.enabled = viper.GetBool(cfgUIEnabled)
	}

	// Cache
	if viper.IsSet(cfgCacheEnabled) {
		cfg.cache.enabled = viper.GetBool(cfgCacheEnabled)
	}
	if viper.IsSet(cfgCacheSize) {
		cfg.cache.size = viper.GetInt(cfgCacheSize)
	}

	// Server
	if viper.IsSet(cfgServerHost) {
		cfg.server.host = viper.GetString(cfgServerHost)
	}
	if viper.IsSet(cfgServerHTTPPort) {
		cfg.server.httpPort = viper.GetInt(cfgServerHTTPPort)
	}
	if viper.IsSet(cfgServerGRPCPort) {
		cfg.server.grpcPort = viper.GetInt(cfgServerGRPCPort)
	}

	// DB
	if viper.IsSet(cfgDBName) {
		cfg.database.name = viper.GetString(cfgDBName)
	}
	if viper.IsSet(cfgDBPath) {
		cfg.database.path = viper.GetString(cfgDBPath)
	}
	if viper.IsSet(cfgDBMigrationsPath) {
		cfg.database.migrationsPath = viper.GetString(cfgDBMigrationsPath)
	}
	if viper.IsSet(cfgDBAutoMigrate) {
		cfg.database.autoMigrate = viper.GetBool(cfgDBAutoMigrate)
	}

	return cfg, nil
}

func printHeader() {
	color.Cyan("%s\nVersion: %s\nCommit: %s\nBuild Date: %s\n\n", banner, version, commit, date)
}

func execute() error {
	if print {
		printHeader()
		return nil
	}

	cfg, err := configure()
	if err != nil {
		return err
	}

	lvl, err := logrus.ParseLevel(cfg.logLevel)
	if err != nil {
		return err
	}

	logger.SetLevel(lvl)

	ctx := context.Background()
	ctx, cancel := context.WithCancel(ctx)
	defer cancel()

	interrupt := make(chan os.Signal, 1)
	signal.Notify(interrupt, os.Interrupt, syscall.SIGTERM)
	defer signal.Stop(interrupt)

	g, ctx := errgroup.WithContext(ctx)

	var (
		grpcServer *grpc.Server
		httpServer *http.Server
	)

	printHeader()

	if cfg.server.grpcPort > 0 {
		g.Go(func() error {
			logger := logger.WithField("server", "grpc")

			path := filepath.Clean(cfg.database.path)
			db, err := sql.Open("sqlite3", fmt.Sprintf("%s/%s.db?%s", path, cfg.database.name, dbConnOpts))
			if err != nil {
				return errors.Wrap(err, "opening db")
			}

			defer db.Close()

			if cfg.database.autoMigrate {
				logger.Info("running migrations...")

				driver, err := sqlite3.WithInstance(db, &sqlite3.Config{})
				if err != nil {
					return errors.Wrap(err, "getting db instance")
				}

				path := filepath.Clean(cfg.database.migrationsPath)
				mm, err := migrate.NewWithDatabaseInstance(fmt.Sprintf("file://%s", path), "sqlite3", driver)
				if err != nil {
					return errors.Wrap(err, "opening migrations")
				}

				if err := mm.Up(); err != nil && err != migrate.ErrNoChange {
					return errors.Wrap(err, "running migrations")
				}

				logger.Info("finished migrations")
			}

			lis, err := net.Listen("tcp", fmt.Sprintf("%s:%d", cfg.server.host, cfg.server.grpcPort))
			if err != nil {
				return errors.Wrap(err, "creating grpc listener")
			}
			defer func() {
				_ = lis.Close()
			}()

			var (
				grpcOpts   []grpc.ServerOption
				serverOpts []server.Option
				srv        *server.Server
			)

			grpcOpts = append(grpcOpts, grpc_middleware.WithUnaryServerChain(
				grpc_ctxtags.UnaryServerInterceptor(),
				grpc_logrus.UnaryServerInterceptor(logger),
				srv.ErrorUnaryInterceptor,
				grpc_recovery.UnaryServerInterceptor(),
			))

			if cfg.cache.enabled {
				logger.Infof("flag cache enabled with size: %d", cfg.cache.size)
				serverOpts = append(serverOpts, server.WithCacheSize(cfg.cache.size))
			}

			srv = server.New(logger, db, serverOpts...)
			grpcServer = grpc.NewServer(grpcOpts...)

			pb.RegisterFliptServer(grpcServer, srv)

			logger.Infof("grpc server running at: %s:%d", cfg.server.host, cfg.server.grpcPort)
			return grpcServer.Serve(lis)
		})
	}

	if cfg.server.httpPort > 0 {
		g.Go(func() error {
			logger := logger.WithField("server", "http")

			var (
				r    = chi.NewRouter()
				api  = runtime.NewServeMux(runtime.WithMarshalerOption(runtime.MIMEWildcard, &runtime.JSONPb{OrigName: false}))
				opts = []grpc.DialOption{grpc.WithInsecure()}
			)

			if err := pb.RegisterFliptHandlerFromEndpoint(ctx, api, fmt.Sprintf("%s:%d", cfg.server.host, cfg.server.grpcPort), opts); err != nil {
				return errors.Wrap(err, "connecting to grpc server")
			}

			r.Use(middleware.RequestID)
			r.Use(middleware.RealIP)
			r.Use(middleware.Compress(gzip.DefaultCompression))
			r.Use(middleware.Heartbeat("/health"))
			r.Use(middleware.Recoverer)

<<<<<<< HEAD
			r.Mount("/api/v1", api)
			r.Mount("/debug", middleware.Profiler())

			if cfg.ui.enabled {
				r.Mount("/docs", http.StripPrefix("/docs/", http.FileServer(swagger.Assets)))
				r.Mount("/", http.FileServer(ui.Assets))
			}
=======
			r.Handle("/meta/info", http.HandlerFunc(func(w http.ResponseWriter, r *http.Request) {
				meta := struct {
					Version   string `json:"version,omitempty"`
					Commit    string `json:"commit,omitempty"`
					BuildDate string `json:"buildDate,omitempty"`
				}{
					Version:   version,
					Commit:    commit,
					BuildDate: date,
				}

				out, err := json.Marshal(meta)
				if err != nil {
					logger.WithError(err).Error("getting metadata")
					w.WriteHeader(http.StatusInternalServerError)
					return
				}

				w.Header().Set("Content-Type", "application/json")
				w.WriteHeader(http.StatusOK)
				if _, err = w.Write(out); err != nil {
					logger.WithError(err).Error("writing response")
				}
			}))

			r.Handle("/docs/*", http.StripPrefix("/docs/", http.FileServer(swagger.Assets)))
			r.Handle("/api/v1/*", api)
			r.Handle("/*", http.FileServer(ui.Assets))
>>>>>>> 87a15daa

			httpServer = &http.Server{
				Addr:           fmt.Sprintf("%s:%d", cfg.server.host, cfg.server.httpPort),
				Handler:        r,
				ReadTimeout:    10 * time.Second,
				WriteTimeout:   10 * time.Second,
				MaxHeaderBytes: 1 << 20,
			}

			logger.Infof("api server running at: http://%s:%d/api/v1", cfg.server.host, cfg.server.httpPort)

			if cfg.ui.enabled {
				logger.Infof("ui available at: http://%s:%d", cfg.server.host, cfg.server.httpPort)
			}

			if err := httpServer.ListenAndServe(); err != http.ErrServerClosed {
				return err
			}

			return nil
		})
	}

	select {
	case <-interrupt:
		break
	case <-ctx.Done():
		break
	}

	logger.Info("shutting down...")
	cancel()

	shutdownCtx, shutdownCancel := context.WithTimeout(context.Background(), 5*time.Second)
	defer shutdownCancel()
	if httpServer != nil {
		_ = httpServer.Shutdown(shutdownCtx)
	}

	if grpcServer != nil {
		grpcServer.GracefulStop()
	}

	return g.Wait()
}<|MERGE_RESOLUTION|>--- conflicted
+++ resolved
@@ -364,15 +364,8 @@
 			r.Use(middleware.Heartbeat("/health"))
 			r.Use(middleware.Recoverer)
 
-<<<<<<< HEAD
 			r.Mount("/api/v1", api)
 			r.Mount("/debug", middleware.Profiler())
-
-			if cfg.ui.enabled {
-				r.Mount("/docs", http.StripPrefix("/docs/", http.FileServer(swagger.Assets)))
-				r.Mount("/", http.FileServer(ui.Assets))
-			}
-=======
 			r.Handle("/meta/info", http.HandlerFunc(func(w http.ResponseWriter, r *http.Request) {
 				meta := struct {
 					Version   string `json:"version,omitempty"`
@@ -398,10 +391,10 @@
 				}
 			}))
 
-			r.Handle("/docs/*", http.StripPrefix("/docs/", http.FileServer(swagger.Assets)))
-			r.Handle("/api/v1/*", api)
-			r.Handle("/*", http.FileServer(ui.Assets))
->>>>>>> 87a15daa
+			if cfg.ui.enabled {
+				r.Mount("/docs", http.StripPrefix("/docs/", http.FileServer(swagger.Assets)))
+				r.Mount("/", http.FileServer(ui.Assets))
+			}
 
 			httpServer = &http.Server{
 				Addr:           fmt.Sprintf("%s:%d", cfg.server.host, cfg.server.httpPort),
