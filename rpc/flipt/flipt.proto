--- conflicted
+++ resolved
@@ -112,11 +112,8 @@
   repeated Variant variants = 7;
   string namespace_key = 8;
   FlagType type = 9;
-<<<<<<< HEAD
-  optional google.protobuf.Struct metadata = 10;
-=======
   optional Variant default_variant = 10;
->>>>>>> 87952052
+  optional google.protobuf.Struct metadata = 11;
  }
 
 message FlagList {
@@ -155,11 +152,8 @@
   string description = 3;
   bool enabled = 4;
   string namespace_key = 5;
-<<<<<<< HEAD
-  optional google.protobuf.Struct metadata = 6;
-=======
   string default_variant_id = 6;
->>>>>>> 87952052
+  optional google.protobuf.Struct metadata = 7;
 }
 
 message DeleteFlagRequest {
