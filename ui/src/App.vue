--- conflicted
+++ resolved
@@ -1,14 +1,9 @@
 <template>
   <div>
-<<<<<<< HEAD
-    <Nav />
-    <RouterView />
-=======
     <div id="wrapper">
       <Nav />
       <RouterView />
     </div>
->>>>>>> 90db52e3
     <Footer />
   </div>
 </template>
