--- conflicted
+++ resolved
@@ -86,30 +86,13 @@
         leaveTo="transform opacity-0 scale-95"
       >
         <Menu.Items className="bg-white absolute right-0 z-10 mt-2 w-48 origin-top-right rounded-md py-1 shadow-lg ring-1 ring-black ring-opacity-5 focus:outline-none">
-<<<<<<< HEAD
-          <Menu.Item disabled>
-            {({ active }) => (
-              <span
-                className={cls(
-                  'border-gray-200 flex flex-col border-b px-4 py-2',
-                  { 'bg-gray-100': active }
-                )}
-              >
-                <span className="text-gray-600 flex-1 text-sm">{name}</span>
-                {login && (
-                  <span className="text-gray-400 text-xs">{login}</span>
-                )}
-              </span>
-            )}
-          </Menu.Item>
-=======
           {(name || login) && (
             <Menu.Item disabled>
               {({ active }) => (
                 <span
-                  className={classNames(
-                    active ? 'bg-gray-100' : '',
-                    'border-gray-200 flex flex-col border-b px-4 py-2'
+                  className={cls(
+                    'border-gray-200 flex flex-col border-b px-4 py-2',
+                    { 'bg-gray-100': active }
                   )}
                 >
                   <span className="text-gray-600 flex-1 text-sm">{name}</span>
@@ -120,7 +103,6 @@
               )}
             </Menu.Item>
           )}
->>>>>>> a6daf3bd
           <Menu.Item key="logout">
             {({ active }) => (
               <a
