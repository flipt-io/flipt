import {
  createColumnHelper,
  getCoreRowModel,
  getFilteredRowModel,
  getPaginationRowModel,
  getSortedRowModel,
  PaginationState,
  Row,
  useReactTable
} from '@tanstack/react-table';
import { useState, useEffect, useMemo } from 'react';
import { useSelector, useDispatch } from 'react-redux';
<<<<<<< HEAD
import { Link } from 'react-router';
import { selectCurrentNamespace } from '~/app/namespaces/namespacesSlice';
import Pagination from '~/components/Pagination';
import Searchbox from '~/components/Searchbox';
=======
import { Link, useNavigate } from 'react-router-dom';
import { DataTablePagination } from '~/components/ui/table-pagination';
>>>>>>> 2e3fd067
import { useTimezone } from '~/data/hooks/timezone';
import { FlagType, flagTypeToLabel, IFlag } from '~/types/Flag';
import {
  selectSorting,
  setSorting,
  useListFlagsQuery
} from '~/app/flags/flagsApi';
import { cn } from '~/lib/utils';
import { Badge } from '~/components/ui/badge';
import { formatDistanceToNowStrict, parseISO } from 'date-fns';
import { Search } from '~/components/ui/search';
import { DataTableViewOptions } from '~/components/ui/table-view-options';
import { VariableIcon, ToggleLeftIcon } from 'lucide-react';
import { useError } from '~/data/hooks/error';
import { INamespaceBase } from '~/types/Namespace';
import { TableSkeleton } from '~/components/ui/table-skeleton';
import Well from '../Well';

type FlagTableProps = {
  namespace: INamespaceBase;
};

function FlagDetails({ item }: { item: IFlag }) {
  const enabled = item.type === FlagType.BOOLEAN || item.enabled;
  const { inTimezone } = useTimezone();
  return (
    <div className="flex items-center gap-2 text-xs text-muted-foreground">
      <Badge variant={enabled ? 'enabled' : 'muted'}>
        {enabled ? 'Enabled' : 'Disabled'}
      </Badge>
      <span className="flex items-center gap-1">
        {item.type === FlagType.BOOLEAN ? (
          <ToggleLeftIcon className="h-4 w-4" />
        ) : (
          <VariableIcon className="h-4 w-4" />
        )}
        {flagTypeToLabel(item.type)}
      </span>
      <span className="hidden sm:block">•</span>
      <time className="hidden sm:block" title={inTimezone(item.createdAt)}>
        Created{' '}
        {formatDistanceToNowStrict(parseISO(item.createdAt), {
          addSuffix: true
        })}
      </time>
      <span>•</span>
      <time title={inTimezone(item.updatedAt)}>
        Updated{' '}
        {formatDistanceToNowStrict(parseISO(item.updatedAt), {
          addSuffix: true
        })}
      </time>
    </div>
  );
}

const columnHelper = createColumnHelper<IFlag>();

const columns = [
  columnHelper.accessor('key', {
    header: 'Key',
    cell: (info) => info.getValue()
  }),
  columnHelper.accessor('name', {
    header: 'Name',
    cell: (info) => info.getValue()
  }),
  columnHelper.accessor('description', {
    header: 'Description',
    enableSorting: false,
    cell: (info) => info.getValue()
  }),
  columnHelper.accessor((row) => row, {
    header: 'Evaluation',
    enableSorting: false,
    cell: (info) => (info.getValue() ? 'Enabled' : 'Disabled')
  }),
  columnHelper.accessor('type', {
    header: 'Type',
    cell: (info) => flagTypeToLabel(info.getValue())
  }),
  columnHelper.accessor((row) => row.createdAt, {
    header: 'Created',
    id: 'createdAt',
    sortingFn: (
      rowA: Row<IFlag>,
      rowB: Row<IFlag>,
      // eslint-disable-next-line @typescript-eslint/no-unused-vars
      _columnId: string
    ): number =>
      new Date(rowA.original.createdAt) < new Date(rowB.original.createdAt)
        ? 1
        : -1
  }),
  columnHelper.accessor((row) => row.updatedAt, {
    header: 'Updated',
    id: 'updatedAt',
    sortingFn: (
      rowA: Row<IFlag>,
      rowB: Row<IFlag>,
      // eslint-disable-next-line @typescript-eslint/no-unused-vars
      _columnId: string
    ): number =>
      new Date(rowA.original.updatedAt) < new Date(rowB.original.updatedAt)
        ? 1
        : -1
  })
];

export default function FlagTable(props: FlagTableProps) {
  const navigate = useNavigate();
  const dispatch = useDispatch();
  const namespace = props.namespace;

  const path = `/namespaces/${namespace.key}/flags`;

  const [pagination, setPagination] = useState<PaginationState>({
    pageIndex: 0,
    pageSize: 20
  });

  const [filter, setFilter] = useState<string>('');

  const sorting = useSelector(selectSorting);

  const { data, isLoading, error } = useListFlagsQuery(namespace.key);
  const flags = useMemo(() => data?.flags || [], [data]);

  const { setError } = useError();
  useEffect(() => {
    if (error) {
      setError(error);
    }
  }, [error, setError]);

  const table = useReactTable({
    data: flags,
    columns,
    state: {
      globalFilter: filter,
      sorting,
      pagination
    },
    globalFilterFn: 'includesString',
    onSortingChange: (updater) => {
      const newSorting =
        typeof updater === 'function' ? updater(sorting) : updater;
      dispatch(setSorting(newSorting));
    },
    onPaginationChange: setPagination,
    onGlobalFilterChange: setFilter,
    getCoreRowModel: getCoreRowModel(),
    getSortedRowModel: getSortedRowModel(),
    getPaginationRowModel: getPaginationRowModel(),
    getFilteredRowModel: getFilteredRowModel()
  });

  if (isLoading) {
    return <TableSkeleton />;
  }

  return (
    <>
      <div className="flex items-center justify-between">
        <div className="flex flex-1 items-center justify-between space-x-2">
          <Search
            value={filter ?? ''}
            onChange={setFilter}
            className="h-8 w-[150px] flex-grow text-xs lg:w-[250px]"
          />
          <DataTableViewOptions table={table} />
        </div>
      </div>
      {table.getRowCount() === 0 && filter.length === 0 && (
        <Well>
          <p>
            Flags enable you to control and roll out new functionality
            dynamically. Create a{' '}
            <Link className="text-violet-500" to={`${path}/new`}>
              new flag
            </Link>{' '}
            to get started.
          </p>
        </Well>
      )}
      {table.getRowCount() === 0 && filter.length > 0 && (
        <Well>
          <p>No flags matched your search.</p>
        </Well>
      )}
      {table.getRowModel().rows.map((row) => {
        const item = row.original;
        return (
          <button
            role="link"
            key={row.id}
            className={cn(
              'flex flex-col items-start gap-2 rounded-lg border p-3 text-left text-sm transition-all hover:bg-accent'
            )}
            onClick={() => navigate(`${path}/${item.key}`)}
          >
            <div className="flex w-full flex-col gap-1">
              <div className="flex items-center">
                <div className="flex items-center gap-2">
                  <div className="truncate font-semibold">{item.name}</div>
                  <Badge variant="outlinemuted" className="hidden sm:block">
                    {item.key}
                  </Badge>
                </div>
              </div>
            </div>
            <div className="line-clamp-2 text-xs text-secondary-foreground">
              {item.description}
            </div>
            <FlagDetails item={item} />
          </button>
        );
      })}
      <DataTablePagination table={table} />
    </>
  );
}<|MERGE_RESOLUTION|>--- conflicted
+++ resolved
@@ -10,15 +10,11 @@
 } from '@tanstack/react-table';
 import { useState, useEffect, useMemo } from 'react';
 import { useSelector, useDispatch } from 'react-redux';
-<<<<<<< HEAD
 import { Link } from 'react-router';
 import { selectCurrentNamespace } from '~/app/namespaces/namespacesSlice';
 import Pagination from '~/components/Pagination';
 import Searchbox from '~/components/Searchbox';
-=======
-import { Link, useNavigate } from 'react-router-dom';
 import { DataTablePagination } from '~/components/ui/table-pagination';
->>>>>>> 2e3fd067
 import { useTimezone } from '~/data/hooks/timezone';
 import { FlagType, flagTypeToLabel, IFlag } from '~/types/Flag';
 import {
