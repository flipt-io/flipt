--- conflicted
+++ resolved
@@ -433,11 +433,7 @@
         this.isPresent(this.newConstraint.operator);
 
       if (this.hasValue(this.newConstraint)) {
-<<<<<<< HEAD
         return valid && this.isPresent(this.newConstraint.value);
-=======
-        return valid && this.newConstraint.value;
->>>>>>> 4b15a704
       }
 
       return valid;
@@ -449,11 +445,7 @@
         this.isPresent(this.selectedConstraint.operator);
 
       if (this.hasValue(this.selectedConstraint)) {
-<<<<<<< HEAD
         return valid && this.isPresent(this.selectedConstraint.value);
-=======
-        return valid && this.selectedConstraint.value;
->>>>>>> 4b15a704
       }
 
       return valid;
