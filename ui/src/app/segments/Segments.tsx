--- conflicted
+++ resolved
@@ -1,10 +1,6 @@
 import { Plus } from 'lucide-react';
 import { useSelector } from 'react-redux';
-<<<<<<< HEAD
 import { Link, useNavigate } from 'react-router';
-=======
-import { useNavigate } from 'react-router-dom';
->>>>>>> 2e3fd067
 import { selectReadonly } from '~/app/meta/metaSlice';
 import { selectCurrentNamespace } from '~/app/namespaces/namespacesSlice';
 import SegmentTable from '~/components/segments/SegmentTable';
