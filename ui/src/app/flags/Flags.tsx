import { useSelector } from 'react-redux';
<<<<<<< HEAD
import { Link, useNavigate } from 'react-router';
=======
import { useNavigate } from 'react-router-dom';
>>>>>>> 2e3fd067
import { selectReadonly } from '~/app/meta/metaSlice';
import { selectCurrentNamespace } from '~/app/namespaces/namespacesSlice';
import { Plus } from 'lucide-react';
import { Button } from '~/components/ui/button';
import FlagTable from '~/components/flags/FlagTable';
import { PageHeader } from '~/components/ui/page';

export default function Flags() {
  const namespace = useSelector(selectCurrentNamespace);
  const path = `/namespaces/${namespace.key}/flags`;

  const navigate = useNavigate();

  const readOnly = useSelector(selectReadonly);

  return (
    <>
      <PageHeader title="Flags">
        <Button onClick={() => navigate(`${path}/new`)} disabled={readOnly}>
          <Plus />
          New Flag
        </Button>
      </PageHeader>
      <div className="flex flex-col gap-1 space-y-2 py-2">
        <FlagTable namespace={namespace} />
      </div>
    </>
  );
}<|MERGE_RESOLUTION|>--- conflicted
+++ resolved
@@ -1,9 +1,5 @@
 import { useSelector } from 'react-redux';
-<<<<<<< HEAD
 import { Link, useNavigate } from 'react-router';
-=======
-import { useNavigate } from 'react-router-dom';
->>>>>>> 2e3fd067
 import { selectReadonly } from '~/app/meta/metaSlice';
 import { selectCurrentNamespace } from '~/app/namespaces/namespacesSlice';
 import { Plus } from 'lucide-react';
