--- conflicted
+++ resolved
@@ -42,13 +42,8 @@
     "@types/loadable__component": "^5.13.4",
     "@types/lodash": "^4.14.194",
     "@types/node": "^18.16.3",
-<<<<<<< HEAD
-    "@types/react": "^18.2.0",
+    "@types/react": "^18.2.5",
     "@types/react-dom": "^18.2.3",
-=======
-    "@types/react": "^18.2.5",
-    "@types/react-dom": "^18.2.1",
->>>>>>> 4c02759c
     "@types/react-router-dom": "^5.3.3",
     "@types/uuid": "^9.0.1",
     "@typescript-eslint/eslint-plugin": "^5.59.2",
