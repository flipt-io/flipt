--- conflicted
+++ resolved
@@ -159,11 +159,7 @@
 	golang.org/x/tools v0.8.0 // indirect
 	google.golang.org/appengine v1.6.7 // indirect
 	gopkg.in/ini.v1 v1.67.0 // indirect
-<<<<<<< HEAD
-	gopkg.in/square/go-jose.v2 v2.6.0 // indirect
 	gopkg.in/warnings.v0 v0.1.2 // indirect
-=======
->>>>>>> a0167462
 	gopkg.in/yaml.v3 v3.0.1 // indirect
 )
 
