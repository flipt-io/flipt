package flipt

import "strings"

#FliptSpec: {
	// flipt-schema-v1
	//
	// Flipt config file is a YAML file defining how to configure the
	// Flipt application.
	@jsonschema(schema="http://json-schema.org/draft/2019-09/schema#")
	version?:        "1.0" | *"1.0"
	experimental?:   #experimental
	audit?:          #audit
	authentication?: #authentication
	cache?:          #cache
	cors?:           #cors
	diagnostics?:    #diagnostics
	storage?:        #storage
	db?:             #db
	log?:            #log
	meta?:           #meta
	server?:         #server
	tracing?:        #tracing
	ui?:             #ui

	#authentication: {
		required?: bool | *false
		exclude?: {
			management: bool | *false
			metadata:   bool | *false
			evaluation: bool | *false
		}
		session?: {
			domain?:        string
			secure?:        bool
			token_lifetime: =~#duration | *"24h"
			state_lifetime: =~#duration | *"10m"
			csrf?: {
				key: string
			}
		}

		methods?: {
			token?: {
				enabled?: bool | *false
				cleanup?: #authentication.#authentication_cleanup
				bootstrap?: {
					token?:     string
					expiration: =~#duration | int
				}
			}

			oidc?: {
				enabled?: bool | *false
				cleanup?: #authentication.#authentication_cleanup
				providers?: {
					{[=~"^.*$" & !~"^()$"]: #authentication.#authentication_oidc_provider}
				}
				email_matches?: [...] | string
			}

			kubernetes?: {
				enabled?:                   bool | *false
				discovery_url:              string
				ca_path:                    string
				service_account_token_path: string
				cleanup?:                   #authentication.#authentication_cleanup
			}

			github?: {
				enabled?:          bool | *false
				client_secret?:    string
				client_id?:        string
				redirect_address?: string
				scopes?: [...string]
			}
		}

		#authentication_cleanup: {
			@jsonschema(id="authentication_cleanup")
			interval?:     =~#duration | int | *"1h"
			grace_period?: =~#duration | int | *"30m"
		}

		#authentication_oidc_provider: {
			@jsonschema(id="authentication_oidc_provider")
			issuer_url?:       string
			client_id?:        string
			client_secret?:    string
			redirect_address?: string
			scopes?: [...string]
			use_pkce?: bool
		}
	}

	#cache: {
		enabled?: bool | *false
		backend?: *"memory" | "redis"
		ttl?:     =~#duration | int | *"60s"

		redis?: {
			host?:               string | *"localhost"
			port?:               int | *6379
			require_tls?:        bool | *false
			db?:                 int | *0
			password?:           string
			pool_size?:          int | *0
			min_idle_conn?:      int | *0
			conn_max_idle_time?: =~#duration | int | *0
			net_timeout?:        =~#duration | int | *0
		}

		memory?: {
			enabled?:           bool | *false
			eviction_interval?: =~#duration | int | *"5m"
			expiration?:        =~#duration | int | *"60s"
		}
	}

	#cors: {
		enabled?:         bool | *false
		allowed_origins?: [...] | string | *["*"]
	}

	#diagnostics: {
		profiling?: {
			enabled?: bool | *true
		}
	}

	#storage: {
<<<<<<< HEAD
		type: "database" | "git" | "local" | "object" | *""
		read_only?: bool | *false
=======
		type: "database" | "git" | "local" | "object" | "oci" | *""
>>>>>>> 5724930c
		local?: path: string | *"."
		git?: {
			repository:      string
			ref?:            string | *"main"
			poll_interval?:  =~#duration | *"30s"
			authentication?: ({
				basic: {
					username: string
					password: string
				}
			} | {
				token: access_token: string
			} | {
				ssh: {
					user?:            string | *"git"
					password:         string
					private_key_path: string
				}
			} | {
				ssh: {
					user?:             string | *"git"
					password:          string
					private_key_bytes: string
				}
			})
		}
		object?: {
			type: "s3" | *""
			s3?: {
				region:         string
				bucket:         string
				prefix?:        string
				endpoint?:      string
				poll_interval?: =~#duration | *"1m"
			}
		}
		oci?: {
			repository:         string
			bundles_directory?: string
			authentication?: {
				username: string
				password: string
			}
			poll_interval?: =~#duration | *"30s"
		}
	}

	#db: {
		password?:                    string
		max_idle_conn?:               int | *2
		max_open_conn?:               int
		conn_max_lifetime?:           =~#duration | int
		prepared_statements_enabled?: bool | *true
	} & ({
		url?: string | *"file:/var/opt/flipt/flipt.db"
	} | {
		protocol?: *"sqlite" | "cockroach" | "cockroachdb" | "file" | "mysql" | "postgres"
		host?:     string
		port?:     int
		name?:     string
		user?:     string
	})

	_#lower: ["debug", "error", "fatal", "info", "panic", "trace", "warn"]
	_#all: _#lower + [ for x in _#lower {strings.ToUpper(x)}]
	#log: {
		file?:       string
		encoding?:   *"console" | "json"
		level?:      #log.#log_level
		grpc_level?: #log.#log_level
		keys?: {
			time?:    string | *"T"
			level?:   string | *"L"
			message?: string | *"M"
		}

		#log_level: or(_#all)
	}

	#meta: {
		check_for_updates?: bool | *true
		telemetry_enabled?: bool | *true
		state_directory?:   string | *"$HOME/.config/flipt"
	}

	#server: {
		protocol?:   *"http" | "https"
		host?:       string | *"0.0.0.0"
		https_port?: int | *443
		http_port?:  int | *8080
		grpc_port?:  int | *9000
		cert_file?:  string
		cert_key?:   string
	}

	#tracing: {
		enabled?:  bool | *false
		exporter?: *"jaeger" | "zipkin" | "otlp"

		jaeger?: {
			enabled?: bool | *false
			host?:    string | *"localhost"
			port?:    int | *6831
		}

		zipkin?: {
			endpoint?: string | *"http://localhost:9411/api/v2/spans"
		}

		otlp?: {
			endpoint?: string | *"localhost:4317"
			headers?: [string]: string
		}
	}

	#ui: {
		enabled?:       bool | *true
		default_theme?: "light" | "dark" | *"system"
	}

	#audit: {
		sinks?: {
			log?: {
				enabled?: bool | *false
				file?:    string | *""
			}
			webhook?: {
				enabled?:              bool | *false
				url?:                  string | *""
				max_backoff_duration?: =~#duration | *"15s"
				signing_secret?:       string | *""
				templates?: [...{
					url:  string
					body: string
					headers?: [string]: string
				}]
			}
		}
		buffer?: {
			capacity?:     int | *2
			flush_period?: string | *"2m"
		}
		events?: [...string] | *["*:*"]
	}

	#experimental: {}

	#duration: "^([0-9]+(ns|us|µs|ms|s|m|h))+$"
}<|MERGE_RESOLUTION|>--- conflicted
+++ resolved
@@ -129,12 +129,8 @@
 	}
 
 	#storage: {
-<<<<<<< HEAD
-		type: "database" | "git" | "local" | "object" | *""
-		read_only?: bool | *false
-=======
 		type: "database" | "git" | "local" | "object" | "oci" | *""
->>>>>>> 5724930c
+ 		read_only?: bool | *false
 		local?: path: string | *"."
 		git?: {
 			repository:      string
