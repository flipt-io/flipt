--- conflicted
+++ resolved
@@ -123,11 +123,11 @@
 	}
 
 	#db: {
-		password?:          string
-		max_idle_conn?:     int | *2
-		max_open_conn?:     int
-<<<<<<< HEAD
-		conn_max_lifetime?: =~#duration | int
+		password?:                    string
+		max_idle_conn?:               int | *2
+		max_open_conn?:               int
+		conn_max_lifetime?:           =~#duration | int
+		prepared_statements_enabled?: bool | *true
 	} & ({
 		url?: string | *"file:/var/opt/flipt/flipt.db"
 	} | {
@@ -137,11 +137,6 @@
 		name?:     string
 		user?:     string
 	})
-=======
-		conn_max_lifetime?: int
-		prepared_statements_enabled?: boolean | *true
-	}
->>>>>>> 9e469bf8
 
 	_#lower: ["debug", "error", "fatal", "info", "panic", "trace", "warn"]
 	_#all: _#lower + [ for x in _#lower {strings.ToUpper(x)}]
